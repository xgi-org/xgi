import pytest

import xgi
from xgi.exception import IDNotFound, XGIError


def test_constructor(edgelist5, dict5, incidence5, dataframe5):
    H_list = xgi.Hypergraph(edgelist5)
    H_dict = xgi.Hypergraph(dict5)
    H_mat = xgi.Hypergraph(incidence5)
    H_df = xgi.Hypergraph(dataframe5)
    H_hg = xgi.Hypergraph(H_list)

    assert (
        list(H_list.nodes)
        == list(H_dict.nodes)
        == list(H_mat.nodes)
        == list(H_df.nodes)
        == list(H_hg.nodes)
    )
    assert (
        list(H_list.edges)
        == list(H_dict.edges)
        == list(H_mat.edges)
        == list(H_df.edges)
        == list(H_hg.edges)
    )
    assert (
        H_list.edges.members(0)
        == H_dict.edges.members(0)
        == H_mat.edges.members(0)
        == H_df.edges.members(0)
        == H_hg.edges.members(0)
    )

    with pytest.raises(XGIError):
        xgi.Hypergraph(1)


def test_hypergraph_attrs():
    H = xgi.Hypergraph()
    assert H._hypergraph == {}
    with pytest.raises(XGIError):
        H["name"]
    H = xgi.Hypergraph(name="test")
    assert H["name"] == "test"


def test_contains(edgelist1):
    el1 = edgelist1
    H = xgi.Hypergraph(el1)
    unique_nodes = {node for edge in el1 for node in edge}
    for node in unique_nodes:
        assert node in H

    # test TypeError handling
    assert [1, 2, 3] not in H


def test_string():
    H1 = xgi.Hypergraph()
    assert str(H1) == "Unnamed Hypergraph with 0 nodes and 0 hyperedges"
    H2 = xgi.Hypergraph(name="test")
    assert str(H2) == "Hypergraph named test with 0 nodes and 0 hyperedges"


def test_len(edgelist1, edgelist2):
    el1 = edgelist1
    el2 = edgelist2
    H1 = xgi.Hypergraph(el1)
    H2 = xgi.Hypergraph(el2)
    assert len(H1) == 8
    assert len(H2) == 6


def test_dual(edgelist1, edgelist2, edgelist4):
    el1 = edgelist1
    el2 = edgelist2
    el4 = edgelist4
    H1 = xgi.Hypergraph(el1)
    H2 = xgi.Hypergraph(el2)
    H3 = xgi.Hypergraph(el4)

    D1 = H1.dual()
    D2 = H2.dual()
    D3 = H3.dual()
    assert (D1.num_nodes, D1.num_edges) == (4, 8)
    assert (D2.num_nodes, D2.num_edges) == (3, 6)
    assert (D3.num_nodes, D3.num_edges) == (3, 5)


def test_add_nodes_from(attr1, attr2, attr3):
    H = xgi.Hypergraph()
    H.add_nodes_from(range(3), **attr1)
    assert H.nodes[0]["color"] == attr1["color"]
    assert H.nodes[1]["color"] == attr1["color"]
    assert H.nodes[2]["color"] == attr1["color"]

    H = xgi.Hypergraph()
    H.add_nodes_from(zip(range(3), [attr1, attr2, attr3]))
    assert H.nodes[0]["color"] == attr1["color"]
    assert H.nodes[1]["color"] == attr2["color"]
    assert H.nodes[2]["color"] == attr3["color"]


def test_remove_singleton_edges(edgelist1, edgelist2):
    H1 = xgi.Hypergraph(edgelist1)
    H2 = xgi.Hypergraph(edgelist2)

    H1.remove_edges_from(H1.edges.singletons())
    H2.remove_edges_from(H2.edges.singletons())

    assert list(H1.edges.singletons()) == []
    assert list(H2.edges.singletons()) == []


def test_add_node_attr(edgelist1):
    H = xgi.Hypergraph(edgelist1)
    assert "new_node" not in H
    H.add_node("new_node", color="red")
    assert "new_node" in H
    assert "color" in H.nodes["new_node"]
    assert H.nodes["new_node"]["color"] == "red"


def test_hypergraph_attr(edgelist1):
    H = xgi.Hypergraph(edgelist1)
    with pytest.raises(XGIError):
        H["color"]
    H["color"] = "red"
    assert H["color"] == "red"


def test_members(edgelist1):
    H = xgi.Hypergraph(edgelist1)
    assert H.nodes.memberships(1) == {0}
    assert H.nodes.memberships(2) == {0}
    assert H.nodes.memberships(3) == {0}
    assert H.nodes.memberships(4) == {1}
    assert H.nodes.memberships(6) == {2, 3}
    with pytest.raises(IDNotFound):
        H.nodes.memberships(0)
    with pytest.raises(TypeError):
        H.nodes.memberships(slice(1, 4))


def test_add_edge():
    for edge in [[1, 2, 3], {1, 2, 3}, iter([1, 2, 3])]:
        H = xgi.Hypergraph()
        H.add_edge(edge)
        assert (1 in H) and (2 in H) and (3 in H)
        assert 0 in H.edges
        assert {1, 2, 3} in H.edges.members()
        assert {1, 2, 3} == H.edges.members(0)
        assert H.edges.members(dtype=dict) == {0: {1, 2, 3}}

    H = xgi.Hypergraph()
    for edge in [[], set(), iter([])]:
        with pytest.raises(XGIError):
            H.add_edge(edge)


def test_add_edge_with_id():
    H = xgi.Hypergraph()
    H.add_edge([1, 2, 3], id="myedge")
    assert (1 in H) and (2 in H) and (3 in H)
    assert "myedge" in H.edges
    assert {1, 2, 3} in H.edges.members()
    assert {1, 2, 3} == H.edges.members("myedge")
    assert H.edges.members(dtype=dict) == {"myedge": {1, 2, 3}}


def test_add_edge_with_attr():
    H = xgi.Hypergraph()
    H.add_edge([1, 2, 3], color="red", place="peru")
    assert (1 in H) and (2 in H) and (3 in H)
    assert 0 in H.edges
    assert {1, 2, 3} in H.edges.members()
    assert {1, 2, 3} == H.edges.members(0)
    assert H.edges.members(dtype=dict) == {0: {1, 2, 3}}
    assert H.edges[0] == {"color": "red", "place": "peru"}


def test_add_node_to_edge():
    H = xgi.Hypergraph()
    H.add_edge(["apple", "banana"], "fruits")
    H.add_node_to_edge("fruits", "pear")
    H.add_node_to_edge("veggies", "lettuce")
    assert H.edges.members(dtype=dict) == {
        "fruits": {"apple", "banana", "pear"},
        "veggies": {"lettuce"},
    }


def test_add_edges_from_iterable_of_members():
    edges = [[0, 1], [1, 2], [2, 3, 4]]
    H = xgi.Hypergraph()
    H.add_edges_from(edges)
    assert list(H.edges.members()) == [set(e) for e in edges]

    H1 = xgi.Hypergraph(edges)
    with pytest.raises(XGIError):
        xgi.Hypergraph(H1.edges)

    H = xgi.Hypergraph()
    H.add_edges_from(edges)
    assert list(H.edges.members()) == [set(e) for e in edges]

    edges = {frozenset([0, 1]), frozenset([1, 2]), frozenset([2, 3, 4])}
    H = xgi.Hypergraph()
    H.add_edges_from(edges)
    assert list(H.edges.members()) == [set(e) for e in edges]

    edges = [[0, 1], frozenset([1, 2]), (2, 3, 4)]
    H = xgi.Hypergraph()
    H.add_edges_from(edges)
    assert list(H.edges.members()) == [set(e) for e in edges]

    edges = [["foo", "bar"], ["bar", "baz"], ["foo", "bar", "baz"]]
    H = xgi.Hypergraph()
    H.add_edges_from(edges)
    assert list(H.nodes) == ["foo", "bar", "baz"]
    assert list(H.edges.members()) == [set(e) for e in edges]

    edges = [["a", "b"], ["b", "c"], ["c", "d", "e"]]
    H = xgi.Hypergraph()
    H.add_edges_from(edges)
    assert list(H.nodes) == ["a", "b", "c", "d", "e"]
    assert list(H.edges.members()) == [set(e) for e in edges]


def test_add_edges_from_format1():
    edges = [([0, 1], 0), ([1, 2], 1), ([2, 3, 4], 2)]
    H = xgi.Hypergraph()
    H.add_edges_from(edges)
    assert list(H.edges) == [e[1] for e in edges]
    assert H.edges.members(dtype=dict) == {e[1]: set(e[0]) for e in edges}

    edges = [([0, 1], "a"), ([1, 2], "b"), ([2, 3, 4], "foo")]
    H = xgi.Hypergraph()
    H.add_edges_from(edges)
    assert list(H.edges) == [e[1] for e in edges]
    assert H.edges.members(dtype=dict) == {e[1]: set(e[0]) for e in edges}

    edges = [([0, 1], "a"), ([1, 2], "b"), ([2, 3, 4], 100)]
    H = xgi.Hypergraph()
    H.add_edges_from(edges)
    assert list(H.edges) == [e[1] for e in edges]
    assert H.edges.members(dtype=dict) == {e[1]: set(e[0]) for e in edges}


def test_add_edges_from_format2():
    edges = [
        ([0, 1], {"color": "red"}),
        ([1, 2], {"age": 30}),
        ([2, 3, 4], {"color": "blue", "age": 40}),
    ]
    H = xgi.Hypergraph()
    H.add_edges_from(edges)
    assert list(H.edges) == list(range(len(edges)))
    assert H.edges.members() == [set(e[0]) for e in edges]
    for idx, e in enumerate(H.edges):
        assert H.edges[e] == edges[idx][1]


def test_add_edges_from_format3():
    edges = [
        ([0, 1], "one", {"color": "red"}),
        ([1, 2], "two", {"age": 30}),
        ([2, 3, 4], "three", {"color": "blue", "age": 40}),
    ]
    H = xgi.Hypergraph()
    H.add_edges_from(edges)
    assert list(H.edges) == [e[1] for e in edges]
    assert H.edges.members() == [set(e[0]) for e in edges]
    for idx, e in enumerate(H.edges):
        assert H.edges[e] == edges[idx][2]


def test_add_edges_from_dict():
    edges = {"one": [0, 1], "two": [1, 2], "three": [2, 3, 4]}
    H = xgi.Hypergraph()
    H.add_edges_from(edges)
    assert list(H.edges) == ["one", "two", "three"]
    assert H.edges.members() == [set(edges[e]) for e in edges]


def test_add_edges_from_attr_precedence():
    H = xgi.Hypergraph()
    edges = [
        ([0, 1], "one", {"color": "red"}),
        ([1, 2], "two", {"age": 30}),
        ([2, 3, 4], "three", {"color": "blue", "age": 40}),
    ]
    H.add_edges_from(edges, color="black")
    assert H.edges["one"] == {"color": "red"}
    assert H.edges["two"] == {"age": 30, "color": "black"}
    assert H.edges["three"] == {"age": 40, "color": "blue"}


def test_add_edges_from_wrong_format():
    edges = [0, 1, 2]
    with pytest.raises(XGIError):
        xgi.Hypergraph().add_edges_from(edges)

    edges = [
        ("foo", {"color": "red"}),
        ("bar", {"age": 30}),
        ("baz", {"color": "blue", "age": 40}),
    ]

    with pytest.raises(XGIError):
        xgi.Hypergraph().add_edges_from(edges)

    edges = [
        ("foo", "one", {"color": "red"}),
        ("bar", "two", {"age": 30}),
        ("baz", "three", {"color": "blue", "age": 40}),
    ]
    with pytest.raises(XGIError):
        xgi.Hypergraph().add_edges_from(edges)

    edges = ["a", "b", "c"]
    with pytest.raises(XGIError):
        xgi.Hypergraph().add_edges_from(edges)

    edges = ["foo", "bar", "baz"]
    with pytest.raises(XGIError):
        xgi.Hypergraph().add_edges_from(edges)

    edges = ["foo", [1, 2], [2, 3, 4]]
    with pytest.raises(XGIError):
        xgi.Hypergraph().add_edges_from(edges)


def test_copy(edgelist1):
    H = xgi.Hypergraph(edgelist1)
    H["key"] = "value"
    copy = H.copy()
    assert list(copy.nodes) == list(H.nodes)
    assert list(copy.edges) == list(H.edges)
    assert list(copy.edges.members()) == list(H.edges.members())
    assert H._hypergraph == copy._hypergraph

    H.add_node(10)
    assert list(copy.nodes) != list(H.nodes)
    assert list(copy.edges) == list(H.edges)

    H.add_edge([1, 3, 5])
    assert list(copy.edges) != list(H.edges)

    H["key2"] = "value2"
    assert H._hypergraph != copy._hypergraph

    copy.add_node(10)
    copy.add_edge([1, 3, 5])
    copy["key2"] = "value2"
    assert list(copy.nodes) == list(H.nodes)
    assert list(copy.edges) == list(H.edges)
    assert list(copy.edges.members()) == list(H.edges.members())
    assert H._hypergraph == copy._hypergraph


def test_copy_issue128():
    # see https://github.com/ComplexGroupInteractions/xgi/issues/128
    H = xgi.Hypergraph()
    H["key"] = "value"
    K = H.copy()
    K["key"] = "some_other_value"
    assert H["key"] == "value"


def test_double_edge_swap(edgelist1):
    H = xgi.Hypergraph(edgelist1)

    with pytest.raises(XGIError):
        H.double_edge_swap(5, 6, 2, 3)

    H.double_edge_swap(1, 6, 0, 3)
    assert H.edges.members() == [{2, 3, 6}, {4}, {5, 6}, {1, 7, 8}]

    H.double_edge_swap(3, 4, 0, 1)
    assert H.edges.members() == [{2, 4, 6}, {3}, {5, 6}, {1, 7, 8}]

    with pytest.raises(IDNotFound):
        H.double_edge_swap(10, 3, 0, 1)

    with pytest.raises(XGIError):
        H.double_edge_swap(8, 3, 0, 1)


def test_duplicate_edges(edgelist1):
    H = xgi.Hypergraph(edgelist1)
    assert list(H.edges.duplicates()) == []

    H.add_edge([1, 3, 2])  # same order as existing edge
    assert set(H.edges.duplicates()) == {4}

    H.add_edge([1, 2, 3])  # different order, same members
    assert set(H.edges.duplicates()) == {4, 5}

    H = xgi.Hypergraph([[1, 2, 3, 3], [1, 2, 3]])  # repeated nodes
    assert set(H.edges.duplicates()) == {1}

    H = xgi.Hypergraph([[1, 2, 3, 3], [3, 1, 2, 3]])  # repeated nodes
    assert set(H.edges.duplicates()) == {1}


def test_duplicate_nodes(edgelist1):
    H = xgi.Hypergraph(edgelist1)
    assert set(H.nodes.duplicates()) == {2, 3, 8}

    H.add_edges_from([[1, 4], [2, 6, 7], [6, 8]])
    assert list(H.nodes.duplicates()) == []

    # this loop makes 1 and 2 belong to the same edges
    for edgeid, members in H.edges.members(dtype=dict).items():
        if 1 in members and 2 not in members:
            H.add_node_to_edge(edgeid, 2)
        if 1 not in members and 2 in members:
            H.add_node_to_edge(edgeid, 1)
<<<<<<< HEAD
    assert list(H.nodes.duplicates()) == [2]
=======
    assert list(H.nodes.duplicates()) == [1, 2]


def test_remove_node_weak(edgelist1):
    H = xgi.Hypergraph(edgelist1)
    assert 1 in H
    H.remove_node(1)
    assert 1 not in H
    with pytest.raises(IDNotFound):
        H.remove_node(10)


def test_remove_node_strong(edgelist1):
    H = xgi.Hypergraph(edgelist1)
    assert 1 in H
    H.remove_node(1, strong=True)
    assert 1 not in H
    assert 0 not in H.edges
>>>>>>> 4fba4814
<|MERGE_RESOLUTION|>--- conflicted
+++ resolved
@@ -419,10 +419,7 @@
             H.add_node_to_edge(edgeid, 2)
         if 1 not in members and 2 in members:
             H.add_node_to_edge(edgeid, 1)
-<<<<<<< HEAD
     assert list(H.nodes.duplicates()) == [2]
-=======
-    assert list(H.nodes.duplicates()) == [1, 2]
 
 
 def test_remove_node_weak(edgelist1):
@@ -439,5 +436,4 @@
     assert 1 in H
     H.remove_node(1, strong=True)
     assert 1 not in H
-    assert 0 not in H.edges
->>>>>>> 4fba4814
+    assert 0 not in H.edges