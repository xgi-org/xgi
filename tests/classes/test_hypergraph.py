import pytest

import xgi
from xgi.exception import IDNotFound, XGIError


def test_constructor(edgelist5, dict5, incidence5, dataframe5):
    H_list = xgi.Hypergraph(edgelist5)
    H_dict = xgi.Hypergraph(dict5)
    H_mat = xgi.Hypergraph(incidence5)
    H_df = xgi.Hypergraph(dataframe5)

    assert (
        list(H_list.nodes)
        == list(H_dict.nodes)
        == list(H_mat.nodes)
        == list(H_df.nodes)
    )
    assert (
        list(H_list.edges)
        == list(H_dict.edges)
        == list(H_mat.edges)
        == list(H_df.edges)
    )
    assert (
        list(H_list.edges.members(0))
        == list(H_dict.edges.members(0))
        == list(H_mat.edges.members(0))
        == list(H_df.edges.members(0))
    )


def test_hypergraph_attrs():
    H = xgi.Hypergraph()
    assert H._hypergraph == dict()
    with pytest.raises(XGIError):
        name = H["name"]
    H = xgi.Hypergraph(name="test")
    assert H["name"] == "test"


def test_contains(edgelist1):
    el1 = edgelist1
    H = xgi.Hypergraph(el1)
    unique_nodes = {node for edge in el1 for node in edge}
    for node in unique_nodes:
        assert node in H

    assert 0 not in H


def test_string():
    H1 = xgi.Hypergraph()
    assert str(H1) == "Unnamed Hypergraph with 0 nodes and 0 hyperedges"
    H2 = xgi.Hypergraph(name="test")
    assert str(H2) == "Hypergraph named test with 0 nodes and 0 hyperedges"


def test_len(edgelist1, edgelist2):
    el1 = edgelist1
    el2 = edgelist2
    H1 = xgi.Hypergraph(el1)
    H2 = xgi.Hypergraph(el2)
    assert len(H1) == 8
    assert len(H2) == 6


def test_neighbors(edgelist1, edgelist2):
    el1 = edgelist1
    el2 = edgelist2
    H1 = xgi.Hypergraph(el1)
    H2 = xgi.Hypergraph(el2)
    assert H1.neighbors(1) == {2, 3}
    assert H1.neighbors(4) == set()
    assert H1.neighbors(6) == {5, 7, 8}
    assert H2.neighbors(4) == {3, 5, 6}
    assert H2.neighbors(1) == {2}


def test_dual(edgelist1, edgelist2, edgelist4):
    el1 = edgelist1
    el2 = edgelist2
    el4 = edgelist4
    H1 = xgi.Hypergraph(el1)
    H2 = xgi.Hypergraph(el2)
    H3 = xgi.Hypergraph(el4)

    D1 = H1.dual()
    D2 = H2.dual()
    D3 = H3.dual()
    assert (D1.num_nodes, D1.num_edges) == (4, 8)
    assert (D2.num_nodes, D2.num_edges) == (3, 6)
    assert (D3.num_nodes, D3.num_edges) == (3, 5)


def test_max_edge_order(edgelist1, edgelist4, edgelist5):
    H0 = xgi.empty_hypergraph()
    H1 = xgi.empty_hypergraph()
    H1.add_nodes_from(range(5))
    H2 = xgi.Hypergraph(edgelist1)
    H3 = xgi.Hypergraph(edgelist4)
    H4 = xgi.Hypergraph(edgelist5)

    assert H0.max_edge_order() == None
    assert H1.max_edge_order() == 0
    assert H2.max_edge_order() == 2
    assert H3.max_edge_order() == 3
    assert H4.max_edge_order() == 3


def test_add_nodes_from(attr1, attr2, attr3):
    H = xgi.Hypergraph()
    H.add_nodes_from(range(3), **attr1)
    assert H.nodes[0]["color"] == attr1["color"]
    assert H.nodes[1]["color"] == attr1["color"]
    assert H.nodes[2]["color"] == attr1["color"]

    H = xgi.Hypergraph()
    H.add_nodes_from(zip(range(3), [attr1, attr2, attr3]))
    assert H.nodes[0]["color"] == attr1["color"]
    assert H.nodes[1]["color"] == attr2["color"]
    assert H.nodes[2]["color"] == attr3["color"]


def test_is_possible_order(edgelist1):
    H1 = xgi.Hypergraph(edgelist1)

    assert H1.is_possible_order(-1) == False
    assert H1.is_possible_order(0) == False
    assert H1.is_possible_order(1) == True
    assert H1.is_possible_order(2) == True
    assert H1.is_possible_order(3) == False


def test_singleton_edges(edgelist1, edgelist2):
    H1 = xgi.Hypergraph(edgelist1)
    H2 = xgi.Hypergraph(edgelist2)

    assert len(H1.singleton_edges()) == 1
    assert 1 in H1.singleton_edges()
    assert len(H2.singleton_edges()) == 0


def test_remove_singleton_edges(edgelist1, edgelist2):
    H1 = xgi.Hypergraph(edgelist1)
    H2 = xgi.Hypergraph(edgelist2)

    H1.remove_singleton_edges()
    H2.remove_singleton_edges()

    assert H1.singleton_edges() == {}
    assert H2.singleton_edges() == {}


def test_is_uniform(edgelist1, edgelist6, edgelist7):
    H0 = xgi.Hypergraph(edgelist1)
    H1 = xgi.Hypergraph(edgelist6)
    H2 = xgi.Hypergraph(edgelist7)
    H3 = xgi.empty_hypergraph()

    assert H0.is_uniform() == False
    assert H1.is_uniform() == 2
    assert H2.is_uniform() == 2
    assert H3.is_uniform() == False


def test_isolates(edgelist1):
    H = xgi.Hypergraph(edgelist1)
    assert H.isolates(ignore_singletons=False) == set()
    assert H.isolates() == {4}
    H.remove_isolates()
    assert 4 not in H


def test_add_node_attr(edgelist1):
    H = xgi.Hypergraph(edgelist1)
    assert "new_node" not in H
    H.add_node("new_node", color="red")
    assert "new_node" in H
    assert "color" in H.nodes["new_node"]
    assert H.nodes["new_node"]["color"] == "red"


def test_hypergraph_attr(edgelist1):
    H = xgi.Hypergraph(edgelist1)
    with pytest.raises(XGIError):
        H["color"]
    H["color"] = "red"
    assert H["color"] == "red"


def test_members(edgelist1):
    H = xgi.Hypergraph(edgelist1)
    assert H.nodes.memberships(1) == [0]
    assert H.nodes.memberships(2) == [0]
    assert H.nodes.memberships(3) == [0]
    assert H.nodes.memberships(4) == [1]
    assert H.nodes.memberships(6) == [2, 3]
    with pytest.raises(IDNotFound):
        H.nodes.memberships(0)
    with pytest.raises(XGIError):
        H.nodes.memberships(slice(1, 4))


def test_has_edge(edgelist1):
    H = xgi.Hypergraph(edgelist1)
    assert H.has_edge([1, 2, 3])
    assert H.has_edge({1, 2, 3})
    assert H.has_edge({4})
    assert not H.has_edge([4, 5])
    assert not H.has_edge([3])
    assert not H.has_edge([1, 2])


def test_egonet(edgelist3):
    H = xgi.Hypergraph(edgelist3)
    assert H.neighbors(3) == {1, 2, 4}
    assert H.egonet(3) == [[1, 2], [4]]
    assert H.egonet(3, include_self=True) == [[1, 2, 3], [3, 4]]
<<<<<<< HEAD
    with pytest.raises(XGIError):
        H.egonet(7)


def test_add_edge():
    for edge in [[1, 2, 3], {1, 2, 3}, iter([1, 2, 3])]:
        H = xgi.Hypergraph()
        H.add_edge(edge)
        assert (1 in H) and (2 in H) and (3 in H)
        assert 0 in H.edges
        assert [1, 2, 3] in H.edges.members()
        assert [1, 2, 3] == H.edges.members(0)
        assert H.edges.members(dtype=dict) == {0: [1, 2, 3]}

    H = xgi.Hypergraph()
    for edge in [[], set(), iter([])]:
        with pytest.raises(XGIError):
            H.add_edge(edge)


def test_add_edge_with_id():
    H = xgi.Hypergraph()
    H.add_edge([1, 2, 3], id='myedge')
    assert (1 in H) and (2 in H) and (3 in H)
    assert 'myedge' in H.edges
    assert [1, 2, 3] in H.edges.members()
    assert [1, 2, 3] == H.edges.members('myedge')
    assert H.edges.members(dtype=dict) == {'myedge': [1, 2, 3]}


def test_add_edge_with_attr():
    H = xgi.Hypergraph()
    H.add_edge([1, 2, 3], color='red', place='peru')
    assert (1 in H) and (2 in H) and (3 in H)
    assert 0 in H.edges
    assert [1, 2, 3] in H.edges.members()
    assert [1, 2, 3] == H.edges.members(0)
    assert H.edges.members(dtype=dict) == {0: [1, 2, 3]}
    assert H.edges[0] == {'color': 'red', 'place': 'peru'}


def test_add_node_to_edge():
    H = xgi.Hypergraph()
    H.add_edge(['apple', 'banana'], 'fruits')
    H.add_node_to_edge('fruits', 'pear')
    H.add_node_to_edge('veggies', 'lettuce')
    assert H.edges.members(dtype=dict) == {'fruits': ['apple', 'banana', 'pear'], 'veggies': ['lettuce']}
=======
    with pytest.raises(IDNotFound):
        H.egonet(7)
>>>>>>> 420fb9ae
<|MERGE_RESOLUTION|>--- conflicted
+++ resolved
@@ -217,8 +217,7 @@
     assert H.neighbors(3) == {1, 2, 4}
     assert H.egonet(3) == [[1, 2], [4]]
     assert H.egonet(3, include_self=True) == [[1, 2, 3], [3, 4]]
-<<<<<<< HEAD
-    with pytest.raises(XGIError):
+    with pytest.raises(IDNotFound):
         H.egonet(7)
 
 
@@ -264,8 +263,4 @@
     H.add_edge(['apple', 'banana'], 'fruits')
     H.add_node_to_edge('fruits', 'pear')
     H.add_node_to_edge('veggies', 'lettuce')
-    assert H.edges.members(dtype=dict) == {'fruits': ['apple', 'banana', 'pear'], 'veggies': ['lettuce']}
-=======
-    with pytest.raises(IDNotFound):
-        H.egonet(7)
->>>>>>> 420fb9ae
+    assert H.edges.members(dtype=dict) == {'fruits': ['apple', 'banana', 'pear'], 'veggies': ['lettuce']}