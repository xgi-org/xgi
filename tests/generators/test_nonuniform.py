--- conflicted
+++ resolved
@@ -1,10 +1,6 @@
 import pytest
 
 import xgi
-<<<<<<< HEAD
-from xgi.exception import XGIError
-=======
->>>>>>> 19c8bbac
 
 
 def test_chung_lu_hypergraph():
