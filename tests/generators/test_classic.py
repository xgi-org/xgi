import networkx as nx
import pytest

import xgi
from xgi.exception import XGIError


def test_empty_hypergraph():
    H = xgi.empty_hypergraph()
    assert (H.num_nodes, H.num_edges) == (0, 0)


def test_empty_hypergraph():
    SC = xgi.empty_simplicial_complex()
    assert (SC.num_nodes, SC.num_edges) == (0, 0)


def test_star_clique():
    with pytest.raises(ValueError):
        H = xgi.star_clique(-1, 7, 3)
    with pytest.raises(ValueError):
        H = xgi.star_clique(6, -1, 3)
    with pytest.raises(ValueError):
        H = xgi.star_clique(6, 7, -1)
    with pytest.raises(ValueError):
        H = xgi.star_clique(6, 7, 7)

    H = xgi.star_clique(6, 7, 3)
    assert H.num_nodes == 13
    assert H.num_edges == 97
    assert xgi.max_edge_order(H) == 3


def test_flag_complex():
    edges = [[0, 1], [1, 2], [2, 0], [0, 3]]
    G = nx.Graph(edges)

    S = xgi.flag_complex(G)

    simplices_2 = [
        frozenset({0, 1}),
        frozenset({0, 2}),
        frozenset({0, 3}),
        frozenset({1, 2}),
    ]

<<<<<<< HEAD
    simplices_3 = simplices_2 + [frozenset({0, 1, 2})]

    assert S.edges.members() == simplices_3

    S1 = xgi.flag_complex(G, ps=[1], seed=42)
    S2 = xgi.flag_complex(G, ps=[0.5], seed=42)
    S3 = xgi.flag_complex(G, ps=[0], seed=42)

    assert S1.edges.members() == simplices_3
    assert S2.edges.members() == simplices_2
    assert S3.edges.members() == simplices_2
=======
    assert S.edges.members() == simplices


def test_ring_lattice():
    H = xgi.ring_lattice(5, 2, 2, 0)
    assert H.num_nodes == 5
    assert H.num_edges == 5
    assert xgi.unique_edge_sizes(H) == [2]

    H = xgi.ring_lattice(5, 3, 4, 1)
    edges = H.edges.members()
    for i in range(H.num_edges - 1):
        assert len(set(edges[i]).intersection(set(edges[i + 1]))) == 2  # d-l
    assert xgi.unique_edge_sizes(H) == [3]

    # k < 2 test
    with pytest.warns(Warning):
        H = xgi.ring_lattice(5, 2, 1, 0)
    assert H.num_nodes == 5
    assert H.num_edges == 0

    # k % 2 != 0 test
    with pytest.warns(Warning):
        xgi.ring_lattice(5, 2, 3, 0)

    # k < 0 test
    with pytest.raises(XGIError):
        xgi.ring_lattice(5, 2, -1, 0)


def test_sunflower():
    with pytest.raises(XGIError):
        H = xgi.sunflower(3, 4, 2)

    H = xgi.sunflower(3, 1, 5)

    assert H.nodes.memberships(0) == {0, 1, 2}
    assert set(H.nodes) == set(range(13))
    assert H.num_edges == 3
    for n in range(1, H.num_nodes):
        assert len(H.nodes.memberships(n)) == 1

    H = xgi.sunflower(4, 3, 6)
    for i in range(3):
        H.nodes.memberships(i) == {0, 1, 2, 3}

    assert H.num_nodes == 15

    for i in range(3, 15):
        assert len(H.nodes.memberships(i)) == 1
>>>>>>> 4246b43e
<|MERGE_RESOLUTION|>--- conflicted
+++ resolved
@@ -44,7 +44,6 @@
         frozenset({1, 2}),
     ]
 
-<<<<<<< HEAD
     simplices_3 = simplices_2 + [frozenset({0, 1, 2})]
 
     assert S.edges.members() == simplices_3
@@ -56,8 +55,6 @@
     assert S1.edges.members() == simplices_3
     assert S2.edges.members() == simplices_2
     assert S3.edges.members() == simplices_2
-=======
-    assert S.edges.members() == simplices
 
 
 def test_ring_lattice():
@@ -107,4 +104,3 @@
 
     for i in range(3, 15):
         assert len(H.nodes.memberships(i)) == 1
->>>>>>> 4246b43e
