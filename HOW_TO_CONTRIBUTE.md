# Contributing

When contributing to this repository, please first discuss the change you wish to make via an [issue](../../issues/new). Feature additions, bug fixes, etc. should all be addressed with a pull request (PR).

Please note we have a [code of conduct](/CODE_OF_CONDUCT.md), please follow it in all your interactions with the project.

## Pull Request process

1. Download the dependencies in the developer [requirements file](/requirements/developer.txt).
2. Add unit tests for features being added or bugs being fixed.
3. Include any new method/function in the corresponding docs file.
<<<<<<< HEAD
4. Run `pytest` to verify all unit tests pass. (If you want to see the overall coverage, run `pytest --cov=xgi tests` and to see the missing lines, run `pytest  --cov-report term-missing --cov=xgi tests`)
5. Identify the unnecessary imports in the
=======
4. Run `pytest` to verify all unit tests pass.
5. [OPTIONAL] Format codebase according to the steps below.
5. Submit Pull Request with a list of changes, links to issues that it addresses (if applicable)
6. You may merge the Pull Request in once you have the sign-off of at least one other developer, or if you do not have permission to do that, you may request the reviewer to merge it for you.

## Format codebase
1. Identify the unnecessary imports in the
>>>>>>> b74205a5
   1. source code by running `pylint xgi/ --disable=all --enable W0611`
   2. notebooks by running `nbqa pylint . --disable=all --enable W0611`
2. Remove these unnecessary imports.
3. Sort the import statements in the
   1. source code by running `isort .`
   2. notebooks by running `nbqa isort .` to sort any new import statements in the source code and tutorials.
4. Format the source code and notebooks by running `black .` for consistent styling.

## New Version process

1. Make sure that the Github Actions workflow runs without any errors.
2. Using the `github-changelog` package (a dependency in the [release](requirements/release.txt) requirements file), run `changelog -m xgi-org xgi [last release tag]` to get the merged pull requests with their links. Paste this into the changelog file under a new heading and edit to make more legible. Associate a GitHub username with each pull request.
3. Increase the version number in [\_\_init\_\_.py](xgi/__init__.py.py) to the new version agreed upon by the core developers. The versioning scheme we use is [SemVer](http://semver.org/).
4. Commit these changes.
5. Create a new release on GitHub by selecting "Releases", then clicking "Draft a new release". Click "Choose a tag" and type "v" followed by the version number and then click "Create new tag". The release title will be this same string. Paste the contents of the CHANGELOG into the "Describe this release" field. Click "Publish release". This will trigger a GitHub action that will publish the new version on PyPI.
6. The new version is now on PyPI.<|MERGE_RESOLUTION|>--- conflicted
+++ resolved
@@ -9,18 +9,13 @@
 1. Download the dependencies in the developer [requirements file](/requirements/developer.txt).
 2. Add unit tests for features being added or bugs being fixed.
 3. Include any new method/function in the corresponding docs file.
-<<<<<<< HEAD
-4. Run `pytest` to verify all unit tests pass. (If you want to see the overall coverage, run `pytest --cov=xgi tests` and to see the missing lines, run `pytest  --cov-report term-missing --cov=xgi tests`)
-5. Identify the unnecessary imports in the
-=======
-4. Run `pytest` to verify all unit tests pass.
+4. Run `pytest` to verify all unit tests pass. (If you want to see the overall test coverage, run `pytest --cov=xgi tests` and to see the lines of code not covered by tests, run `pytest  --cov-report term-missing --cov=xgi tests`)
 5. [OPTIONAL] Format codebase according to the steps below.
 5. Submit Pull Request with a list of changes, links to issues that it addresses (if applicable)
 6. You may merge the Pull Request in once you have the sign-off of at least one other developer, or if you do not have permission to do that, you may request the reviewer to merge it for you.
 
 ## Format codebase
 1. Identify the unnecessary imports in the
->>>>>>> b74205a5
    1. source code by running `pylint xgi/ --disable=all --enable W0611`
    2. notebooks by running `nbqa pylint . --disable=all --enable W0611`
 2. Remove these unnecessary imports.
