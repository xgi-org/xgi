--- conflicted
+++ resolved
@@ -135,17 +135,9 @@
         for edge in edge_ids:
             members = H.edges.members(edge)
             for node in members:
-<<<<<<< HEAD
                 I_mat[node_dict[node], edge_dict[edge]] = weight(node, edge, H)
-    if index:
-        return I_mat, rowdict, coldict
-    else:
-        return I_mat
-=======
-                I[node_dict[node], edge_dict[edge]] = weight(node, edge, H)
->>>>>>> e37c2998
-
-    return (I, rowdict, coldict) if index else I
+
+    return I_mat, rowdict, coldict if index else I_mat
 
 
 def adjacency_matrix(H, order=None, sparse=True, s=1, weighted=False, index=False):
@@ -220,29 +212,14 @@
     Returns
     -------
     if index is True:
-        return P, rowdict, coldict
+        return P, coldict
     else:
         return P
 
     """
-<<<<<<< HEAD
-
-    if index:
-        I_mat, _, coldict = incidence_matrix(H, order=order, index=True)
-    else:
-        I_mat = incidence_matrix(H, order=order, index=False)
-
+    I_mat, _, coldict = incidence_matrix(H, order=order, sparse=sparse, index=True)
     P = I_mat.T.dot(I_mat)
-
-    if index:
-        return P, coldict
-    else:
-        return P
-=======
-    I, _, coldict = incidence_matrix(H, order=order, sparse=sparse, index=True)
-    P = I.T.dot(I)
-    return (P, coldict) if index else P
->>>>>>> e37c2998
+    return P, coldict if index else P
 
 
 def degree_matrix(H, order=None, index=False):
@@ -309,9 +286,7 @@
         Physical Review Research, 2(3), 033410.
 
     """
-    A, row_dict = adjacency_matrix(
-        H, order=order, sparse=sparse, weighted=True, index=True
-    )
+    A, row_dict = adjacency_matrix(H, order=order, sparse=sparse, weighted=True, index=True)
 
     if A.shape == (0,):
         return (np.array([]), {}) if index else np.array([])
@@ -329,9 +304,7 @@
     return (L, row_dict) if index else L
 
 
-def multiorder_laplacian(
-    H, orders, weights, sparse=False, rescale_per_node=False, index=False
-):
+def multiorder_laplacian(H, orders, weights, sparse=False, rescale_per_node=False, index=False):
     """Multiorder Laplacian matrix, see [1].
 
     Parameters
@@ -370,10 +343,7 @@
     if len(orders) != len(weights):
         raise ValueError("orders and weights must have the same length.")
 
-    Ls = [
-        laplacian(H, order=i, sparse=False, rescale_per_node=rescale_per_node)
-        for i in orders
-    ]
+    Ls = [laplacian(H, order=i, sparse=False, rescale_per_node=rescale_per_node) for i in orders]
     Ks = [degree_matrix(H, order=i) for i in orders]
 
     L_multi = np.zeros((H.num_nodes, H.num_nodes))
@@ -425,28 +395,8 @@
     https://doi.org/10.1126/science.aad9029
 
     """
-<<<<<<< HEAD
-    if index:
-        I_mat, rowdict, _ = incidence_matrix(H, index=True)
-    else:
-        I_mat = incidence_matrix(H, index=False)
-
-    if I_mat.shape == (0,):
-        return (np.array([]), rowdict) if index else np.array([])
-
-    W = I_mat.dot(I_mat.T)
-    W.setdiag(0)
-    W.eliminate_zeros()
-
-    if index:
-        return W, rowdict
-    else:
-        return W
-=======
     W, rowdict = adjacency_matrix(H, sparse=sparse, weighted=True, index=True)
-
-    return (W, rowdict) if index else W
->>>>>>> e37c2998
+    return W, rowdict if index else W
 
 
 def boundary_matrix(S, order=1, orientations=None, index=False):
