"""Matrices associated to hypergraphs."""
<<<<<<< HEAD
=======

from warnings import warn

>>>>>>> c912fe52
import numpy as np
from scipy.sparse import csr_matrix

__all__ = [
    "incidence_matrix",
    "adjacency_matrix",
    "intersection_profile",
    "degree_matrix",
    "laplacian",
    "multiorder_laplacian",
    "clique_motif_matrix",
]


def incidence_matrix(
    H, order=None, sparse=True, index=False, weight=lambda node, edge, H: 1
):
    """
    A function to generate a weighted incidence matrix from a Hypergraph object,
    where the rows correspond to nodes and the columns correspond to edges.

    Parameters
    ----------
    H: Hypergraph object
        The hypergraph of interest
    order: int, optional
        Order of interactions to use. If None (default), all orders are used. If int,
        must be >= 1.
    sparse: bool, default: True
        Specifies whether the output matrix is a scipy sparse matrix or a numpy matrix
    index: bool, default: False
        Specifies whether to output dictionaries mapping the node and edge IDs to indices
    weight: lambda function, default=lambda function outputting 1
        A function specifying the weight, given a node and edge

    Returns
    -------
    I: numpy.ndarray or scipy csr_matrix
        The incidence matrix, has dimension (n_nodes, n_edges)
    rowdict: dict
        The dictionary mapping indices to node IDs, if index is True
    coldict: dict
        The dictionary mapping indices to edge IDs, if index is True

    Examples
    --------
        >>> import xgi
        >>> N = 100
        >>> ps = [0.1, 0.01]
        >>> H = xgi.random_hypergraph(N, ps)
        >>> I = xgi.incidence_matrix(H)

    """
    edge_ids = H.edges
    if order is not None:
        edge_ids = [id_ for id_, edge in H._edge.items() if len(edge) == order + 1]
    if not edge_ids:
        return (np.array([]), {}, {}) if index else np.array([])

    node_ids = H.nodes
    num_edges = len(edge_ids)
    num_nodes = len(node_ids)

    node_dict = dict(zip(node_ids, range(num_nodes)))
    edge_dict = dict(zip(edge_ids, range(num_edges)))

    if node_dict and edge_dict:

        if index:
            rowdict = {v: k for k, v in node_dict.items()}
            coldict = {v: k for k, v in edge_dict.items()}

        if sparse:
            # Create csr sparse matrix
            rows = []
            cols = []
            data = []
            for node in node_ids:
                memberships = H.nodes.memberships(node)
                # keep only those with right order
                memberships = [i for i in memberships if i in edge_ids]
                if len(memberships) > 0:
                    for edge in memberships:
                        data.append(weight(node, edge, H))
                        rows.append(node_dict[node])
                        cols.append(edge_dict[edge])
                else:  # include disconnected nodes
                    for edge in edge_ids:
                        data.append(0)
                        rows.append(node_dict[node])
                        cols.append(edge_dict[edge])
            I = csr_matrix((data, (rows, cols)))
        else:
            # Create an np.matrix
            I = np.zeros((num_nodes, num_edges), dtype=int)
            for edge in edge_ids:
                members = H.edges.members(edge)
                for node in members:
                    I[node_dict[node], edge_dict[edge]] = weight(node, edge, H)
        if index:
            return I, rowdict, coldict
        else:
            return I
    else:
        if index:
            return np.array([]), {}, {}
        else:
            return np.array([])


def adjacency_matrix(H, order=None, s=1, weighted=False, index=False):
    """
    A function to generate an adjacency matrix (N,N) from a Hypergraph object.

    Parameters
    ----------
    H: Hypergraph object
        The hypergraph of interest
    order: int, optional
        Order of interactions to use. If None (default), all orders are used. If int,
        must be >= 1.
    s: int, default: 1
        Specifies the number of overlapping edges to be considered connected.
    index: bool, default: False
        Specifies whether to output disctionaries mapping the node IDs to indices

    Returns
    -------
    if index is True:
        return A, rowdict
    else:
        return A

    Examples
    --------
        >>> import xgi
        >>> n = 1000
        >>> ps = [0.01, 0.001]
        >>> H = xgi.random_hypergraph(n, ps)
        >>> A = xgi.adjacency_matrix(H)

    """
    I, rowdict, coldict = incidence_matrix(H, index=True, order=order)

    if I.shape == (0,):
        if not rowdict:
            A = np.array([])
        if not coldict:
            A = np.zeros((H.num_nodes, H.num_nodes))
        return (A, {}) if index else A

    A = I.dot(I.T)
    A.setdiag(0)

    if not weighted:
        A = (A >= s) * 1
    else:
        A[A < s] = 0

    if index:
        return A, rowdict
    else:
        return A


def intersection_profile(H, order=None, index=False):
    """
    A function to generate an intersection profile from a Hypergraph object.

    Parameters
    ----------
    H: Hypergraph object
        The hypergraph of interest
    order: int, optional
        Order of interactions to use. If None (default), all orders are used. If int,
        must be >= 1.
    index: bool, default: False
        Specifies whether to output dictionaries mapping the edge IDs to indices

    Returns
    -------
    if index is True:
        return P, rowdict, coldict
    else:
        return P

    Examples
    --------
        >>> import xgi
        >>> N = 100
        >>> ps = [0.1, 0.01]
        >>> H = xgi.random_hypergraph(N, ps)
        >>> P = xgi.intersection_profile(H)
    """

    if index:
        I, _, coldict = incidence_matrix(H, order=order, index=True)
    else:
        I = incidence_matrix(H, order=order, index=False)

    P = I.T.dot(I)

    if index:
        return P, coldict
    else:
        return P


def degree_matrix(H, order=None, index=False):
    """Returns the degree of each node as an array

    Parameters
    ----------
    H: Hypergraph object
        The hypergraph of interest
    order: int, optional
        Order of interactions to use. If None (default), all orders are used. If int,
        must be >= 1.
    index: bool, default: False
        Specifies whether to output disctionaries mapping the node and edge IDs to indices

    Returns
    -------
    if index is True:
        return K, rowdict
    else:
        return K
    """
    I, rowdict, _ = incidence_matrix(H, order=order, index=True)

    if I.shape == (0,):
        K = np.zeros(H.num_nodes)
    else:
        K = np.ravel(np.sum(I, axis=1))  # flatten

    return (K, rowdict) if index else K


def laplacian(H, order=1, rescale_per_node=False, index=False):
    """Laplacian matrix of order d, see [1]_.

    Parameters
    ----------
    HG : xgi.HyperGraph
        Hypergraph
    order : int
        Order of interactions to consider. If order=1 (default),
        returns the usual graph Laplacian
    index: bool, default: False
        Specifies whether to output disctionaries mapping the node and edge IDs to indices

    Returns
    -------
    L_d : numpy array
        Array of dim (N, N)
    if index is True:
        return rowdict

    See also
    --------
    multiorder_laplacian

    Examples
    --------
        >>> import xgi
        >>> N = 100
        >>> ps = [0.1, 0.01]
        >>> H = xgi.random_hypergraph(N, ps)
        >>> L = xgi.laplacian(H, order=2, rescale_per_node=True)

    References
    ----------
    .. [1] Lucas, M., Cencetti, G., & Battiston, F. (2020).
        Multiorder Laplacian for synchronization in higher-order networks.
        Physical Review Research, 2(3), 033410.

    """
    A, row_dict = adjacency_matrix(H, order=order, weighted=True, index=True)
    if A.shape == (0,):
        return (np.array([]), {}) if index else np.array([])

    K = degree_matrix(H, order=order, index=False)

    L = order * np.diag(K) - A  # ravel needed to convert sparse matrix
    L = np.asarray(L)

    if rescale_per_node:
        L = L / order

    if index:
        return L, row_dict
    else:
        return L


def multiorder_laplacian(H, orders, weights, rescale_per_node=False, index=False):
    """Multiorder Laplacian matrix, see [1]_.

    Parameters
    ----------
    HG : xgi.HyperGraph
        Hypergraph
    orders : list of int
        Orders of interactions to consider.
    weights: list of float
        Weights associated to each order, i.e coupling strengths gamma_i in [1]_.
    rescale_per_node: bool, (default=False)
        Whether to rescale each Laplacian of order d by d (per node).
    index: bool, default: False
        Specifies whether to output disctionaries mapping the node and edge IDs to indices

    Returns
    -------
    L_multi : numpy array
        Array of dim (N, N)
    if index is True:
        return rowdict

    See also
    --------
    laplacian

    Examples
    --------
        >>> import xgi
        >>> N = 100
        >>> ps = [0.1, 0.01]
        >>> H = xgi.random_hypergraph(N, ps)
        >>> L = xgi.multiorder_laplacian(H, orders=[1,2], weights=[0.7, 0.3])

    References
    ----------
    .. [1] Lucas, M., Cencetti, G., & Battiston, F. (2020).
        Multiorder Laplacian for synchronization in higher-order networks.
        Physical Review Research, 2(3), 033410.

    """

    if len(orders)!=len(weights):
        raise ValueError("orders and weights must have the same length.")

    Ls = [laplacian(H, order=i, rescale_per_node=rescale_per_node) for i in orders]
    Ks = [degree_matrix(H, order=i) for i in orders]

    L_multi = np.zeros((H.num_nodes, H.num_nodes))
    for L, K, w, d in zip(Ls, Ks, weights, orders):
        if np.all(K==0):
            # avoid getting nans from dividing by 0
            # manually setting contribution to 0 as it should be
            warn(f"No edges of order {d}. Contribution of that order is zero. Its weight is effectively zero.")  
        else:
            L_multi += L * w / np.mean(K)

    if index:
        _, rowdict, _ = incidence_matrix(H, index=True)
        return L_multi, rowdict
    else:
        return L_multi


def clique_motif_matrix(H, index=False):
    """
    A function to generate a weighted clique motif matrix
    from a Hypergraph object.

    Parameters
    ----------
    H: Hypergraph object
        The hypergraph of interest
    index: bool, default: False
        Specifies whether to output dictionaries
        mapping the node and edge IDs to indices

    Returns
    -------
    if index is True:
        return W, rowdict, coldict
    else:
        return W

    References
    ----------
    "Higher-order organization of complex networks"
    by Austin Benson, David Gleich, and Jure Leskovic
    https://doi.org/10.1126/science.aad9029

    Examples
    --------
        >>> import xgi
        >>> N = 100
        >>> ps = [0.1, 0.01]
        >>> H = xgi.random_hypergraph(N, ps)
        >>> W = xgi.clique_motif_matrix(H)
    """
    if index:
        I, rowdict, _ = incidence_matrix(H, index=True)
    else:
        I = incidence_matrix(H, index=False)

    if I.shape == (0,):
        return (np.array([]), rowdict) if index else np.array([])

    W = I.dot(I.T)
    W.setdiag(0)
    W.eliminate_zeros()

    if index:
        return W, rowdict
    else:
        return W<|MERGE_RESOLUTION|>--- conflicted
+++ resolved
@@ -1,10 +1,5 @@
 """Matrices associated to hypergraphs."""
-<<<<<<< HEAD
-=======
-
 from warnings import warn
-
->>>>>>> c912fe52
 import numpy as np
 from scipy.sparse import csr_matrix
 
@@ -354,7 +349,7 @@
         if np.all(K==0):
             # avoid getting nans from dividing by 0
             # manually setting contribution to 0 as it should be
-            warn(f"No edges of order {d}. Contribution of that order is zero. Its weight is effectively zero.")  
+            warn(f"No edges of order {d}. Contribution of that order is zero. Its weight is effectively zero.")
         else:
             L_multi += L * w / np.mean(K)
 
