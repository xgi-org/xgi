from collections import defaultdict
from copy import deepcopy

import networkx as nx
import pandas as pd
from networkx.algorithms import bipartite
from numpy import matrix, ndarray
from scipy.sparse import coo_matrix, csc_matrix, csr_matrix, lil_matrix

from .classes import (
    Hypergraph,
    SimplicialComplex,
    maximal_simplices,
    set_edge_attributes,
)
from .exception import XGIError
from .generators import empty_hypergraph, empty_simplicial_complex
from .linalg import adjacency_matrix, incidence_matrix
from .utils.utilities import dual_dict

__all__ = [
    "convert_to_hypergraph",
    "convert_to_graph",
    "convert_to_simplicial_complex",
    "from_hyperedge_list",
    "to_hyperedge_list",
    "from_hyperedge_dict",
    "to_hyperedge_dict",
    "from_bipartite_pandas_dataframe",
    "from_incidence_matrix",
    "from_simplicial_complex_to_hypergraph",
    "to_incidence_matrix",
    "from_bipartite_graph",
    "to_bipartite_graph",
    "dict_to_hypergraph",
]


def convert_to_hypergraph(data, create_using=None):
    """Make a hypergraph from a known data structure.

    The preferred way to call this is automatically from the class constructor.

    Parameters
    ----------
    data : object to be converted
        Current known types are:
         * a Hypergraph object
         * list-of-iterables
         * dict-of-iterables
         * Pandas DataFrame (bipartite edgelist)
         * numpy matrix
         * numpy ndarray
         * scipy sparse matrix
    create_using : Hypergraph constructor, optional (default=Hypergraph)
        Hypergraph type to create. If hypergraph instance, then cleared before populated.

    Returns
    -------
    Hypergraph object
        A hypergraph constructed from the data

    """
    if data is None:
        return empty_hypergraph(create_using)

    elif isinstance(data, Hypergraph):
        H = empty_hypergraph(create_using)
        H.add_nodes_from((n, attr) for n, attr in data.nodes.items())
        ee = data.edges
        H.add_edges_from((ee.members(e), e, deepcopy(attr)) for e, attr in ee.items())
        H._hypergraph = deepcopy(data._hypergraph)

    elif isinstance(data, list):
        # edge list
        from_hyperedge_list(data, create_using)

    elif isinstance(data, pd.DataFrame):
        from_bipartite_pandas_dataframe(data, create_using)

    elif isinstance(data, dict):
        # edge dict in the form we need
        from_hyperedge_dict(data, create_using)

    elif isinstance(
        data, (ndarray, matrix, csr_matrix, csc_matrix, coo_matrix, lil_matrix)
    ):
        from_incidence_matrix(data, create_using)

    else:
<<<<<<< HEAD
        raise XGIError(
            "Not able to convert to a hypergraph because the input data was not a supported type!"
        )
=======
        raise XGIError("Input data has unsupported type.")
>>>>>>> 1c7cd86e


def convert_to_graph(H):
    """Graph projection (1-skeleton) of the hypergraph H.
    Weights are not considered.

    Parameters
    ----------
    H : Hypergraph object
        The hypergraph of interest

    Returns
    -------
    G : networkx.Graph
        The graph projection
    """

    A = adjacency_matrix(H)  # This is unweighted by design
    G = nx.from_scipy_sparse_matrix(A)
    G = nx.relabel_nodes(G, {i: node for i, node in enumerate(H.nodes)})
    return G


def convert_to_simplicial_complex(data, create_using=None):
    """Make a hypergraph from a known data structure.
    The preferred way to call this is automatically
    from the class constructor.

    Parameters
    ----------
    data : object to be converted
        Current known types are:
         * a Hypergraph object
         * list-of-iterables
         * dict-of-iterables
         * Pandas DataFrame (bipartite edgelist)
         * numpy matrix
         * numpy ndarray
         * scipy sparse matrix
    create_using : Hypergraph graph constructor, optional (default=Hypergraph)
        Hypergraph type to create. If hypergraph instance, then cleared before populated.

    Returns
    -------
    Hypergraph object
        A hypergraph constructed from the data
    """

    if data is None:
        return empty_hypergraph(create_using)

    elif isinstance(data, SimplicialComplex):
        H = empty_simplicial_complex(create_using)
        H.add_nodes_from((n, attr) for n, attr in data.nodes.items())
        ee = data.edges
        H.add_edges_from((ee.members(e), e, deepcopy(attr)) for e, attr in ee.items())
        H._hypergraph = deepcopy(data._hypergraph)

    elif isinstance(data, list):
        # edge list
        from_hyperedge_list(data, create_using)

    elif isinstance(data, pd.DataFrame):
        from_bipartite_pandas_dataframe(data, create_using)

    elif isinstance(data, dict):
        # edge dict in the form we need
        raise XGIError("Cannot generate SimplicialComplex from simplex dictionary")
    elif isinstance(
        data, (ndarray, matrix, csr_matrix, csc_matrix, coo_matrix, lil_matrix)
    ):
        # incidence matrix
        raise XGIError(
            "Not implemented: construction of a SimplicialComplex from incidence matrix"
        )
    else:
<<<<<<< HEAD
        raise XGIError(
            "Not able to convert to a simplicial complex because the input data was not of a supported type!"
        )
=======
        raise XGIError("Input data has unsupported type.")
>>>>>>> 1c7cd86e


def from_hyperedge_list(d, create_using=None, max_order=None):
    """Generate a hypergraph from a list of lists.

    Parameters
    ----------
    d : list of iterables
        A hyperedge list
    create_using : Hypergraph constructor, optional
        The hypergraph to add the edges to, by default None

    Returns
    -------
    Hypergraph object
        The constructed hypergraph object

    See Also
    --------
    to_hyperedge_list
    """
    H = empty_hypergraph(create_using)
    if isinstance(H, SimplicialComplex):
        H.add_simplices_from(d, max_order=max_order)
    else:
        H.add_edges_from(d)
    return H


def to_hyperedge_list(H):
    """Generate a hyperedge list from a hypergraph.

    Parameters
    ----------
    H : Hypergraph object
        The hypergraph of interest

    Returns
    -------
    list of sets
        The hyperedge list

    See Also
    --------
    from_hyperedge_list
    """
    return H.edges.members()


def from_hyperedge_dict(d, create_using=None):
    """Creates a hypergraph from a dictionary of hyperedges

    Parameters
    ----------
    d : dict
        A dictionary where the keys are edge IDs and the values
        are containers of nodes specifying the edges.
    create_using : Hypergraph constructor, optional
        The hypergraph object to add the data to, by default None

    Returns
    -------
    Hypergraph object
        The constructed hypergraph object

    See Also
    --------
    to_hyperedge_dict

    """
    H = empty_hypergraph(create_using)
    H.add_nodes_from(dual_dict(d))
    H.add_edges_from((members, uid) for uid, members in d.items())
    return H


def to_hyperedge_dict(H):
    """Outputs a hyperedge dictionary

    Parameters
    ----------
    H : Hypergraph object
        The hypergraph of interest

    Returns
    -------
    dict
        A dictionary where the keys are edge IDs and the values
        are sets of nodes specifying the edges.

    See Also
    --------
    from_hyperedge_dict
    """
    return deepcopy(H._edge)


def from_bipartite_pandas_dataframe(
    df, create_using=None, node_column=0, edge_column=1
):
    """Create a hypergraph from a pandas dataframe given
    specified node and edge columns.

    Parameters
    ----------
    df : Pandas dataframe
        A dataframe where specified columns list the node IDs
        and the associated edge IDs
    create_using : Hypergraph constructor, optional
        The hypergraph object to add the data to, by default None
    node_column : hashable, optional
        The column with the node IDs, by default 0
        Can specify names or indices
    edge_column : hashable, optional
        The column with the edge IDs, by default 1
        Can specify names or indices

    Returns
    -------
    Hypergraph object
        The constructed hypergraph

    Raises
    ------
    XGIError
        Raises an error if the user specifies invalid column names
    """
    H = empty_hypergraph(create_using)

    # try to get by labels first
    try:
        d = df[[node_column, edge_column]]
    except KeyError:
        # try to index the labels
        try:
            columns = list(df.columns)
            d = df[[columns[node_column], columns[edge_column]]]
        except (KeyError, TypeError):
            raise XGIError("Invalid columns specified")

    if isinstance(H, SimplicialComplex):
        simplex_list = defaultdict(list)
        for line in d.itertuples(index=False):
            if line[0] not in simplex_list[line[1]]:
                simplex_list[line[1]].append(line[0])

        H.add_simplices_from(list(simplex_list.values()))
    else:
        for line in d.itertuples(index=False):
            node = line[0]
            edge = line[1]
            H.add_node_to_edge(edge, node)

    return H


def from_incidence_matrix(d, create_using=None, nodelabels=None, edgelabels=None):
    """Create a hypergraph from an incidence matrix

    Parameters
    ----------
    d : numpy array or a scipy sparse arrary
        The incidence matrix where rows specify nodes and columns specify edges.
    create_using : Hypergraph constructor, optional
        The hypergraph object to add the data to, by default None
    nodelabels : list or 1D numpy array, optional
        The ordered list of node IDs to map the indices
        of the incidence matrix to, by default None
    edgelabels : list or 1D numpy array, optional
        The ordered list of edge IDs to map the indices
        of the incidence matrix to, by default None

    Returns
    -------
    Hypergraph object
        The constructed hypergraph

    Raises
    ------
    XGIError
        Raises an error if the specified labels are the wrong dimensions

    See Also
    --------
    incidence_matrix
    to_incidence_matrix
    """
    I = coo_matrix(d)
    n, m = I.shape

    if nodelabels is None:
        nodedict = dict(zip(range(n), range(n)))
    elif nodelabels is not None and len(nodelabels) != n:
        raise XGIError("Node dictionary is the wrong size.")
    else:
        nodedict = dict(zip(range(n), nodelabels))

    if edgelabels is None:
        edgedict = dict(zip(range(m), range(m)))
    elif edgelabels is not None and len(edgelabels) != m:
        raise XGIError("Edge dictionary is the wrong size.")
    else:
        edgedict = dict(zip(range(m), edgelabels))

    H = empty_hypergraph(create_using)

    for node, edge in zip(I.row, I.col):
        node = nodedict[node]
        edge = edgedict[edge]
        H.add_node_to_edge(edge, node)

    return H


def from_simplicial_complex_to_hypergraph(SC):
    """Returns a hypergraph constructed from the
    maximal simpices of the provided simplicial complex.

    Parameters
    ----------
    SC : SimplicialComplex

    Returns
    -------
    Hypergraph

    """
    if type(SC) != SimplicialComplex:
        raise XGIError("The input must be a SimplicialComplex")

    max_simplices = maximal_simplices(SC)
    H = Hypergraph()
    H.add_edges_from([list(SC.edges.members(e)) for e in max_simplices])
    return H


def to_incidence_matrix(H, sparse=True, index=False):
    """Convert a hypergraph to an incidence matrix.

    Parameters
    ----------
    H : Hypergraph object
        The hypergraph of interest
    sparse : bool, optional
        Whether the constructed incidence matrix
        should be sparse, by default True
    index : bool, optional
        Whether to return the corresponding
        node and edge labels, by default False

    Returns
    -------
    numpy.ndarray or scipy csr_matrix
        The incidence matrix
    dict
        The dictionary mapping indices to node IDs, if index is True
    dict
        The dictionary mapping indices to edge IDs, if index is True

    See Also
    --------
    incidence_matrix
    from_incidence_matrix
    """
    return incidence_matrix(H, sparse=sparse, index=index)


def from_bipartite_graph(G, create_using=None, dual=False):
    """
    Create a Hypergraph from a NetworkX bipartite graph.

    Any hypergraph may be represented as a bipartite graph where
    nodes in the first layer are nodes and nodes in the second layer
    are hyperedges.

    The default behavior is to create nodes in the hypergraph
    from the nodes in the bipartite graph where the attribute
    bipartite=0 and hyperedges in the hypergraph from the nodes
    in the bipartite graph with attribute bipartite=1. Setting the
    keyword `dual` reverses this behavior.


    Parameters
    ----------
    G : nx.Graph
        A networkx bipartite graph. Each node in the graph has a property
        'bipartite' taking the value of 0 or 1 indicating the type of node.

    create_using : Hypergraph constructor, optional
        The hypergraph object to add the data to, by default None

    dual : bool, default : False
        If True, get edges from bipartite=0 and nodes from bipartite=1

    Returns
    -------
    Hypergraph
        The equivalent hypergraph

    References
    ----------
    The Why, How, and When of Representations for Complex Systems,
    Leo Torres, Ann S. Blevins, Danielle Bassett, and Tina Eliassi-Rad,
    https://doi.org/10.1137/20M1355896

    Examples
    --------
    >>> import networkx as nx
    >>> import xgi
    >>> G = nx.Graph()
    >>> G.add_nodes_from([1, 2, 3, 4], bipartite=0)
    >>> G.add_nodes_from(['a', 'b', 'c'], bipartite=1)
    >>> G.add_edges_from([(1, 'a'), (1, 'b'), (2, 'b'), (2, 'c'), (3, 'c'), (4, 'a')])
    >>> H = xgi.from_bipartite_graph(G)

    """
    edges = []
    nodes = []
    for n, d in G.nodes(data=True):
        try:
            node_type = d["bipartite"]
        except KeyError as e:
            raise XGIError("bipartite property not set") from e

        if node_type == 0:
            nodes.append(n)
        elif node_type == 1:
            edges.append(n)
        else:
            raise XGIError("Invalid type specifier")

    if not bipartite.is_bipartite_node_set(G, nodes):
        raise XGIError("The network is not bipartite")

    H = empty_hypergraph(create_using)
    H.add_nodes_from(nodes)
    for edge in edges:
        nodes_in_edge = list(G.neighbors(edge))
        H.add_edge(nodes_in_edge, id=edge)
    return H.dual() if dual else H


def to_bipartite_graph(H):
    """
    Create a NetworkX bipartite network from a hypergraph.

    Parameters
    ----------
    H: xgi.Hypergraph
        The XGI hypergraph object of interest

    Returns
    -------
    nx.Graph
        The resulting equivalent bipartite graph

    References
    ----------
    The Why, How, and When of Representations for Complex Systems,
    Leo Torres, Ann S. Blevins, Danielle Bassett, and Tina Eliassi-Rad,
    https://doi.org/10.1137/20M1355896

    Examples
    --------
    >>> import xgi
    >>> hyperedge_list = [[1, 2], [2, 3, 4]]
    >>> H = xgi.Hypergraph(hyperedge_list)
    >>> G = xgi.to_bipartite_graph(H)
    """
    G = nx.Graph()

    node_dict = dict(zip(H.nodes, range(H.num_nodes)))
    edge_dict = dict(zip(H.edges, range(H.num_nodes, H.num_nodes + H.num_edges)))
    G.add_nodes_from(node_dict.values(), bipartite=0)
    G.add_nodes_from(edge_dict.values(), bipartite=1)
    for node in H.nodes:
        for edge in H.nodes.memberships(node):
            G.add_edge(node_dict[node], edge_dict[edge])

    return (
        G,
        dict(zip(range(H.num_nodes), H.nodes)),
        dict(zip(range(H.num_nodes, H.num_nodes + H.num_edges), H.edges)),
    )


def dict_to_hypergraph(hypergraph_dict, nodetype=None, edgetype=None):
    """
    A function to read a file in a standardized JSON format.

    Parameters
    ----------
    hypergraph_dict: dict
        A dictionary in the hypergraph JSON format
    nodetype: type, optional
        type that the node IDs will be cast to
    edgetype: type, optional
        type that the edge IDs will be cast to

    Returns
    -------
    A Hypergraph object
        The loaded hypergraph

    Raises
    ------
    XGIError
        If the JSON is not in a format that can be loaded.

    See Also
    --------
    read_json

    """
    H = empty_hypergraph()
    try:
        H._hypergraph.update(hypergraph_dict["hypergraph-data"])
    except KeyError:
        raise XGIError("Failed to get hypergraph data attributes.")

    try:
        for id, dd in hypergraph_dict["node-data"].items():
            if nodetype is not None:
                try:
                    id = nodetype(id)
                except Exception as e:
                    raise TypeError(
                        f"Failed to convert edge IDs to type {nodetype}."
                    ) from e
            H.add_node(id, **dd)
    except KeyError:
        raise XGIError("Failed to import node attributes.")

    try:
        for id, edge in hypergraph_dict["edge-dict"].items():
            if edgetype is not None:
                try:
                    id = edgetype(id)
                except Exception as e:
                    raise TypeError(
                        f"Failed to convert the edge with ID {id} to type {edgetype}."
                    ) from e

            if nodetype is not None:
                try:
                    edge = [nodetype(n) for n in edge]
                except Exception as e:
                    raise TypeError(
                        f"Failed to convert nodes to type {nodetype}."
                    ) from e
            H.add_edge(edge, id)
    except KeyError as e:
        raise XGIError("Failed to import edge dictionary.") from e

    try:
        set_edge_attributes(
            H,
            hypergraph_dict["edge-data"]
            if edgetype is None
            else {edgetype(e): dd for e, dd in hypergraph_dict["edge-data"].items()},
        )
    except KeyError as e:
        raise XGIError("Failed to import edge attributes.") from e

    return H<|MERGE_RESOLUTION|>--- conflicted
+++ resolved
@@ -88,13 +88,7 @@
         from_incidence_matrix(data, create_using)
 
     else:
-<<<<<<< HEAD
-        raise XGIError(
-            "Not able to convert to a hypergraph because the input data was not a supported type!"
-        )
-=======
         raise XGIError("Input data has unsupported type.")
->>>>>>> 1c7cd86e
 
 
 def convert_to_graph(H):
@@ -171,14 +165,8 @@
             "Not implemented: construction of a SimplicialComplex from incidence matrix"
         )
     else:
-<<<<<<< HEAD
-        raise XGIError(
-            "Not able to convert to a simplicial complex because the input data was not of a supported type!"
-        )
-=======
         raise XGIError("Input data has unsupported type.")
->>>>>>> 1c7cd86e
-
+        
 
 def from_hyperedge_list(d, create_using=None, max_order=None):
     """Generate a hypergraph from a list of lists.
