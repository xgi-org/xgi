import pkg_resources

from . import (
    algorithms,
    classes,
    convert,
    drawing,
    generators,
    linalg,
    readwrite,
    utils,
    stats,
)
<<<<<<< HEAD
from xgi.algorithms import *
from xgi.classes import *
from xgi.convert import *
from xgi.drawing import *
from xgi.generators import *
from xgi.linalg import *
from xgi.readwrite import *
from xgi.utils import *
from xgi.stats import *
=======
from .algorithms import *
from .classes import *
from .convert import *
from .drawing import *
from .generators import *
from .linalg import *
from .readwrite import *
from .utils import *
>>>>>>> 67107dd0

__version__ = pkg_resources.require("xgi")[0].version<|MERGE_RESOLUTION|>--- conflicted
+++ resolved
@@ -11,17 +11,6 @@
     utils,
     stats,
 )
-<<<<<<< HEAD
-from xgi.algorithms import *
-from xgi.classes import *
-from xgi.convert import *
-from xgi.drawing import *
-from xgi.generators import *
-from xgi.linalg import *
-from xgi.readwrite import *
-from xgi.utils import *
-from xgi.stats import *
-=======
 from .algorithms import *
 from .classes import *
 from .convert import *
@@ -30,6 +19,5 @@
 from .linalg import *
 from .readwrite import *
 from .utils import *
->>>>>>> 67107dd0
 
 __version__ = pkg_resources.require("xgi")[0].version