--- conflicted
+++ resolved
@@ -480,17 +480,6 @@
     NodeStat('degree')
 
     However, `my_degree` is not recognized as a node statistic.
-<<<<<<< HEAD
-=======
-
-    >>> H.my_degree()
-    Traceback (most recent call last):
-    AttributeError: my_degree is not a method of Hypergraph or a recognized NodeStat or EdgeStat
-    >>> H.nodes.my_degree
-    Traceback (most recent call last):
-    AttributeError: Stat 'my_degree' not defined
-
->>>>>>> 4401c554
     Use the `nodestat_func` decorator to turn `my_degree` into a valid stat.
 
     >>> original_my_degree = my_degree
