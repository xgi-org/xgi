"""View classes for hypergraphs.

A View class allows for inspection and querying of an underlying object but does not
allow modification.  This module provides View classes for nodes, edges, degree, and
edge size of a hypergraph.  Views are automatically updaed when the hypergraph changes.

"""
from collections.abc import Mapping, Set

import numpy as np

from xgi.exception import IDNotFound, XGIError

__all__ = [
    "NodeView",
    "EdgeView",
    "DegreeView",
    "EdgeSizeView",
]


class IDView(Mapping, Set):
    """Base View class for accessing the ids (nodes or edges) of a Hypergraph.

    Can optionally keep track of a subset of ids.  By default all node ids or all edge
    ids are kept track of.

    Parameters
    ----------
    id_dict : dict
        The original dict this is a view of.
    id_attrs : dict
        The original attribute dict this is a view of.
    ids : iterable
        A subset of the keys in id_dict to keep track of.

    Raises
    ------
    XGIError
        If ids is not a subset of the keys of id_dict.

    """

    __slots__ = ("_id_dict", "_id_attr", "_ids")

    def __getstate__(self):
        """Function that allows pickling.

        Returns
        -------
        dict
            The keys access the IDs and their attributes respectively
            and the values are dictionarys from the Hypergraph class.

        """
        return {
            "_id_dict": self._id_dict,
            "_id_attr": self._id_attr,
            "_ids": self._ids,
        }

    def __setstate__(self, state):
        """Function that allows unpickling.

        Parameters
        ----------
        dict
            The keys access the IDs and their attributes respectively
            and the values are dictionarys from the Hypergraph class.

        """
        self._id_dict = state["_id_dict"]
        self._id_attr = state["_id_attr"]
        self._ids = state["_ids"]

    def __init__(self, id_dict, id_attr, ids=None):
        self._id_dict = id_dict
        self._id_attr = id_attr

        if id_dict is None:
            self._ids = None
        else:
            if ids is None:
                self._ids = id_dict.keys()
            else:
                if not set(ids).issubset(id_dict.keys()):
                    raise XGIError("ids must be a subset of the keys of id_dict")
                self._ids = ids

    def __len__(self):
        """The number of IDs."""
        return len(self._ids)

    def __iter__(self):
        """Returns an iterator over the IDs."""
        return iter(self._ids)

    def __getitem__(self, id):
        """Get the attributes of the ID.

        Parameters
        ----------
        id : hashable
            node or edge ID

        Returns
        -------
        dict
            Node attributes.

        Raises
        ------
        XGIError
            If the id is not being kept track of by this view, or if id is not in the
            hypergraph, or if id is not hashable.

        """
        if id not in self._ids:
            raise IDNotFound(f"The ID {id} is not in this view")
        return self._id_attr[id]

    def __repr__(self):
        """Returns a summary of the class"""
        return f"{self.__class__.__name__}({tuple(self)})"

    def __call__(self, size):
        """Filter the results by size.

        Parameters
        ----------
        size : int
            The size of the ids to keep track of.

        Returns
        -------
        IDView
            A View that keeps track only of the ids in this view with the given size.

        """
        bunch = [id for id in self._id_dict if len(self._id_dict[id]) == size]
        return self.from_view(self, bunch)

    @classmethod
    def from_view(cls, view, bunch=None):
        """Create a view from another view.

        Allows to create a view with the same underlying data but with a different
        bunch.

        Parameters
        ----------
        view : IDView
            The view used to initialze the new object
        bunch : iterable
            IDs the new view will keep track of

        Returns
        -------
        IDView
            A view object that is identical to `view` but keeps track of different IDs.

        """
        newview = cls(None)
        newview._id_dict = view._id_dict
        newview._id_attr = view._id_attr
        newview._ids = set(view._id_dict.keys()) if bunch is None else set(bunch)
        return newview


class IDDegreeView:
    """Base View class for the size (node degree or edge order) of IDs in a Hypergraph.

    Parameters
    ----------
    ids : dict
        A dictionary with IDs as keys and a list of bipartite relations
        as values.
    id_attrs : dict
        A dictionary with IDs as keys and a dictionary of properties as values.  Used to
        weight the degree.
    neighbor_ids : dict
        A dictionary with neighboring IDs as keys and a list of bipartite neighbors as
        values. Used when the degree order is specified.
    nbunch : ID, iterable of IDs, or None meaning all IDs (default=None)
        The IDs for which to find the degree
    weight : hashable, optional
        The name of the attribute to weight the degree, by default None.
    order : int, default: None
        Specifies the size of the neighbors for which
        the degree should be computed.
    dtype : str, default : dict
        Specifies the data type when __getitem__ is called. Valid choices are
        dict, list, or nparray.

    """

    __slots__ = ("_ids", "_id_attrs", "_weight")

    def __init__(
        self,
        ids,
        id_attrs,
        neighbor_ids,
        id_bunch=None,
        weight=None,
        order=None,
        dtype="dict",
    ):
        self._id_attrs = id_attrs
        self._neighbor_ids = neighbor_ids
        self._weight = weight
        self._order = order
        if dtype not in {"dict", "list", "nparray"}:
            raise XGIError("Invalid datatype!")
        self._dtype = dtype

        if id_bunch is None:
            self._ids = ids
        elif isinstance(id_bunch, int):
            if id_bunch in ids:
                self._ids = {id_bunch: ids[id_bunch]}
            else:
                raise XGIError("ID does not exist in the hypergraph!")
        else:
            self._ids = {id: val for id, val in ids.items() if id in id_bunch}

        self._deg = self._get_degrees()

    def __getitem__(self, id_bunch):
        """Get the degree for an ID.

        Parameters
        ----------
        id : hashable
            Unique ID.

        Returns
        -------
        float
            The degree of an ID, weighted or unweighted.

        """
        try:
            return self._deg[id_bunch]
        except TypeError:
            degs = {id: deg for id, deg in self if id in id_bunch}
            if self._dtype == "dict":
                return degs
            elif self._dtype == "list":
                return list(degs.values())
            elif self._dtype == "nparray":
                return np.array(list(degs.values()))
        except KeyError:
            raise XGIError("Invalid ID specified!")

    def __iter__(self):
        """Returns an iterator of ID, degree pairs.

        Yields
        -------
        iterator of tuples
            Each entry is an ID, degree (Weighted or unweighted) pair.

        """
        for id, deg in self._deg.items():
            yield (id, deg)

    def __len__(self):
        """Returns the number of IDs/degrees."""
        return len(self._ids)

    def __str__(self):
        """Returns a string of IDs."""
        return str(list(self._ids))

    def __repr__(self):
        """A string representation of the degrees."""
        return f"{self.__class__.__name__}({dict(self)})"

    def _get_degrees(self):
        degrees = dict()
        if self._order is None:
            if self._weight is None:
                for id, nbrs in self._ids.items():
                    degrees[id] = len(nbrs)
            else:
                for id, nbrs in self._ids.items():
                    degrees[id] = sum(
                        self._id_attrs[dd].get(self._weight, 1) for dd in nbrs
                    )
        else:
            if self._weight is None:
                for id, nbrs in self._ids.items():
                    degrees[id] = len(
                        [
                            i
                            for i in nbrs
                            if len(self._neighbor_ids[i]) == self._order + 1
                        ]
                    )
            else:
                for id, nbrs in self._ids.items():
                    degrees[id] = sum(
                        self._id_attrs[i].get(self._weight, 1)
                        for i in nbrs
                        if len(self._neighbor_ids[i]) == self._order + 1
                    )
        return degrees


class NodeView(IDView):
    """An IDView that keeps track of node ids.

    Parameters
    ----------
    hypergraph : Hypergraph
        The hypergraph whose nodes this view will keep track of.
    bunch : optional iterable, default None
        The node ids to keep track of.  If None (default), keep track of all node ids.

    """

    def __init__(self, hypergraph, bunch=None):
        if hypergraph is None:
            super().__init__(None, None, bunch)
        else:
            super().__init__(hypergraph._node, hypergraph._node_attr, bunch)

    def __call__(self, degree):
        """Return a new view that keeps track only of the nodes of the given degree."""
        return super().__call__(size=degree)

    def memberships(self, n):
        """Get the edge ids of which a node is a member.

        Parameters
        ----------
        n : hashable
            Node ID.

        Returns
        -------
        list
            Edge memberships.

        Raises
        ------
        XGIError
            If `n` is not hashable or if it is not in the hypergraph.

        """
        try:
            return self._id_dict[n].copy()
        except TypeError as e:
            if isinstance(n, slice):
                raise XGIError(
                    f"{type(self).__name__} does not support slicing, "
                    f"try list(H.nodes)[{n.start}:{n.stop}:{n.step}]"
                ) from e
            else:
                raise e


class EdgeView(IDView):
    """An IDView that keeps track of edge ids.

    Parameters
    ----------
    hypergraph : Hypergraph
        The hypergraph whose edges this view will keep track of.
    bunch : optional iterable, default None
        The edge ids to keep track of.  If None (default), keep track of all edge ids.

    """

    def __init__(self, hypergraph, bunch=None):
        if hypergraph is None:
            super().__init__(None, None, bunch)
        else:
            super().__init__(hypergraph._edge, hypergraph._edge_attr, bunch)

    def __call__(self, order):
        """Filter the results by size."""
        return super().__call__(size=order + 1)

    def members(self, e=None, dtype=list):
        """Get the node ids that are members of an edge.

        Parameters
        ----------
        e : hashable
            Edge ID.
        dtype : type, default list
            Specify the type of the return value.

        Returns
        -------
        list (if dtype is list, default)
            Edge members.
        dict (if dtype is dict)
            Edge members.

        Raises
        ------
        TypeError
            If `e` is not None or a hashable
        XGIError
            If `dtype` is not dict or list
        IDNotFound
            If `e` does not exist in the hypergraph

        """
        try:
            return self._id_dict[e].copy()
<<<<<<< HEAD
        except TypeError as e:
            if isinstance(e, slice):
                raise XGIError(
                    f"{type(self).__name__} does not support slicing, "
                    f"try list(H.edges)[{e.start}:{e.stop}:{e.step}]"
                ) from e
            else:
                raise e
=======
        except IDNotFound:
            if e is None:
                if dtype is dict:
                    return {key: self._id_dict[key] for key in self._ids}
                elif dtype is list:
                    return [self._id_dict[key] for key in self._ids]
                else:
                    raise XGIError(f"Unrecognized dtype {dtype}")
            raise IDNotFound(f"Item {e} not in this view")
>>>>>>> 9bd811dc


class DegreeView(IDDegreeView):
    """An IDDegreeView that keeps track of node degree."""

    def __init__(self, hypergraph, nbunch=None, weight=None, order=None, dtype="dict"):
        super().__init__(
            hypergraph._node,
            hypergraph._edge_attr,
            hypergraph._edge,
            id_bunch=nbunch,
            weight=weight,
            order=order,
            dtype=dtype,
        )


class EdgeSizeView(IDDegreeView):
    """An IDDegreeView that keeps track of edge size."""

    def __init__(self, hypergraph, ebunch=None, weight=None, dtype="dict"):
        super().__init__(
            hypergraph._edge,
            hypergraph._node_attr,
            hypergraph._node,
            id_bunch=ebunch,
            weight=weight,
            dtype=dtype,
        )<|MERGE_RESOLUTION|>--- conflicted
+++ resolved
@@ -412,16 +412,6 @@
         """
         try:
             return self._id_dict[e].copy()
-<<<<<<< HEAD
-        except TypeError as e:
-            if isinstance(e, slice):
-                raise XGIError(
-                    f"{type(self).__name__} does not support slicing, "
-                    f"try list(H.edges)[{e.start}:{e.stop}:{e.step}]"
-                ) from e
-            else:
-                raise e
-=======
         except IDNotFound:
             if e is None:
                 if dtype is dict:
@@ -431,9 +421,8 @@
                 else:
                     raise XGIError(f"Unrecognized dtype {dtype}")
             raise IDNotFound(f"Item {e} not in this view")
->>>>>>> 9bd811dc
-
-
+
+            
 class DegreeView(IDDegreeView):
     """An IDDegreeView that keeps track of node degree."""
 
