--- conflicted
+++ resolved
@@ -3,11 +3,6 @@
 
 from collections import Counter
 
-<<<<<<< HEAD
-import numpy as np
-
-=======
->>>>>>> 19c8bbac
 import xgi
 from xgi.exception import XGIError
 
