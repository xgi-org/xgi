"""Base class for undirected hypergraphs."""
from copy import deepcopy
from warnings import warn

import numpy as np
import xgi
import xgi.convert as convert
<<<<<<< HEAD
from xgi.classes.reportviews import (DegreeView, EdgeSizeView, EdgeView,
                                     NodeView)
from xgi.exception import XGIError
=======
from xgi.classes.reportviews import DegreeView, EdgeSizeView, EdgeView, NodeView
from xgi.exception import IDNotFound, XGIError
>>>>>>> 420fb9ae
from xgi.utils import XGICounter

__all__ = ["Hypergraph"]


class IDDict(dict):
    def __getitem__(self, item):
        try:
            return super().__getitem__(item)
        except KeyError as e:
            raise IDNotFound(f"ID {item} not found") from e

    def __setitem__(self, item, value):
        if item is None:
            raise XGIError("None cannot be a node or edge")
        try:
            return super().__setitem__(item, value)
        except KeyError as e:
            raise IDNotFound(f"ID {item} not found") from e


class Hypergraph:
    r"""A hypergraph is a collection of subsets of a set of *nodes* or *vertices*.

    A hypergraph is a pair :math:`(V, E)`, where :math:`V` is a set of elements called
    *nodes* or *vertices*, and :math:`E` is a set whose elements are subsets of
    :math:`V`, that is, each :math:`e \in E` satisfies :math:`e \subset V`.  The
    elements of :math:`E` are called *hyperedges* or simply *edges*.

    The Hypergraph class allows any hashable object as a node and can associate
    attributes to each node, edge, or the hypergraph itself, in the form of key/value
    pairs.

    Multiedges and self-loops are allowed.

    Parameters
    ----------
    incoming_data : input hypergraph data (optional, default: None)
        Data to initialize the hypergraph. If None (default), an empty
        hypergraph is created, i.e. one with no nodes or edges.
        The data can be in the following formats:

        * hyperedge list
        * hyperedge dictionary
        * 2-column Pandas dataframe (bipartite edges)
        * Scipy/Numpy incidence matrix
        * Hypergraph object.

    **attr : dict, optional, default: None
        Attributes to add to the hypergraph as key, value pairs.

    Notes
    -----
    Unique IDs are assigned to each node and edge internally and are used to refer to
    them throughout.

    The attr keyword arguments are added as hypergraph attributes. To add node or ede
    attributes see :meth:`add_node` and :meth:`add_edge`.

    Examples
    --------
    >>> import xgi
    >>> H = xgi.Hypergraph([[1, 2, 3], [4], [5, 6], [6, 7, 8]])
    >>> H.nodes
    NodeView((1, 2, 3, 4, 5, 6, 7, 8))
    >>> H.edges
    EdgeView((0, 1, 2, 3))

    """
<<<<<<< HEAD
    _node_dict_factory = dict
    _node_attr_dict_factory = dict
    _hyperedge_dict_factory = dict
    _hyperedge_attr_dict_factory = dict
    _hypergraph_attr_dict_factory = dict
=======
    node_dict_factory = IDDict
    node_attr_dict_factory = IDDict
    hyperedge_dict_factory = IDDict
    hyperedge_attr_dict_factory = IDDict
    hypergraph_attr_dict_factory = dict
>>>>>>> 420fb9ae

    def __init__(self, incoming_data=None, **attr):
        self._edge_uid = XGICounter()
        self._hypergraph = self._hypergraph_attr_dict_factory()
        self._node = self._node_dict_factory()
        self._node_attr = self._node_attr_dict_factory()
        self._edge = self._hyperedge_dict_factory()
        self._edge_attr = self._hyperedge_attr_dict_factory()

        if incoming_data is not None:
            convert.convert_to_hypergraph(incoming_data, create_using=self)
        self._hypergraph.update(attr)  # must be after convert

    def __str__(self):
        """Returns a short summary of the hypergraph.

        Returns
        -------
        string
            Hypergraph information

        """
        try:
            return f"{type(self).__name__} named {self['name']} with {self.num_nodes} nodes and {self.num_edges} hyperedges"
        except XGIError:
            return f"Unnamed {type(self).__name__} with {self.num_nodes} nodes and {self.num_edges} hyperedges"

    def __iter__(self):
        """Iterate over the nodes.

        Returns
        -------
        iterator
            An iterator over all nodes in the hypergraph.
        """
        return iter(self._node)

    def __contains__(self, n):
        """Check for if a node is in this hypergraph.

        Parameters
        ----------
        n : hashable
            node ID

        Returns
        -------
        bool
            Whether the node exists in the hypergraph.
        """
        try:
            return n in self._node
        except TypeError:
            return False

    def __len__(self):
        """Number of nodes in the hypergraph.

        Returns
        -------
        int
            The number of nodes in the hypergraph.

        See Also
        --------
        num_nodes : identical method
        num_edges : number of edges in the hypergraph

        """
        return len(self._node)

    def __getitem__(self, attr):
        """Read hypergraph attribute."""
        try:
            return self._hypergraph[attr]
        except KeyError:
            raise XGIError("This attribute has not been set.")

    def __setitem__(self, attr, val):
        """Write hypergraph attribute."""
        self._hypergraph[attr] = val

    @property
    def num_nodes(self):
        """The number of nodes in the hypergraph.

        Returns
        -------
        int
            The number of nodes in the hypergraph.

        See Also
        --------
        num_edges : returns the number of edges in the hypergraph

        Examples
        --------
        >>> import xgi
        >>> hyperedge_list = [[1, 2], [2, 3, 4]]
        >>> H = xgi.Hypergraph(hyperedge_list)
        >>> H.num_nodes
        4

        """
        return len(self._node)

    @property
    def num_edges(self):
        """The number of edges in the hypergraph.

        Returns
        -------
        int
            The number of edges in the hypergraph.

        See Also
        --------
        num_nodes : returns the number of nodes in the hypergraph

        Examples
        --------
        >>> import xgi
        >>> hyperedge_list = [[1, 2], [2, 3, 4]]
        >>> H = xgi.Hypergraph(hyperedge_list)
        >>> H.num_edges
        2

        """
        return len(self._edge)

    def neighbors(self, n):
        """Find the neighbors of a node.

        The neighbors of a node are those nodes that appear in at least one edge with
        said node.

        Parameters
        ----------
        n : node
            Node to find neighbors of.

        Returns
        -------
        set
            A set of the neighboring nodes

        See Also
        --------
        egonet

        Examples
        --------
        >>> import xgi
        >>> hyperedge_list = [[1, 2], [2, 3, 4]]
        >>> H = xgi.Hypergraph(hyperedge_list)
        >>> H.neighbors(1)
        {2}
        >>> H.neighbors(2)
        {1, 3, 4}

        """
        return {i for e in self._node[n] for i in self._edge[e]}.difference({n})

    def egonet(self, n, include_self=False):
        """The egonet of the specified node.

        The egonet of a node `n` in a hypergraph `H` is another hypergraph whose nodes
        are the neighbors of `n` and its edges are all the edges in `H` that contain
        `n`.  Usually, the egonet do not include `n` itself.  This can be controlled
        with `include_self`.

        Parameters
        ----------
        n : node
            Node whose egonet is needed.
        include_self : bool (default False)
            Whether the egonet contains `n`.

        Returns
        -------
        list
            An edgelist of the egonet of `n`.

        See Also
        --------
        neighbors

        Examples
        --------
        >>> import xgi
        >>> H = xgi.Hypergraph([[1, 2, 3], [3, 4], [4, 5, 6]])
        >>> H.neighbors(3)
        {1, 2, 4}
        >>> H.egonet(3)
        [[1, 2], [4]]
        >>> H.egonet(3, include_self=True)
        [[1, 2, 3], [3, 4]]

        """
        if include_self:
            return [self.edges.members(e) for e in self.nodes.memberships(n)]
        else:
            return [
                [x for x in self.edges.members(e) if x != n]
                for e in self.nodes.memberships(n)
            ]

    def add_node(self, node, **attr):
        """Add one node with optional attributes.

        Parameters
        ----------
        node : node
            A node can be any hashable Python object except None.
        attr : keyword arguments, optional
            Set or change node attributes using key=value.

        See Also
        --------
        add_nodes_from

        Notes
        -----
        If node is already in the hypergraph, its attributes are still updated.

        """
        if node not in self._node:
            self._node[node] = []
            self._node_attr[node] = self._node_attr_dict_factory()
        self._node_attr[node].update(attr)

    def add_nodes_from(self, nodes_for_adding, **attr):
        """Add multiple nodes with optional attributes.

        Parameters
        ----------
        nodes_for_adding : iterable container
            A container of nodes (list, dict, set, etc.).
            OR
            A container of (node, attribute dict) tuples.
            Node attributes are updated using the attribute dict.
        attr : keyword arguments, optional (default= no attributes)
            Update attributes for all nodes in nodes.
            Node attributes specified in nodes as a tuple take
            precedence over attributes specified via keyword arguments.

        See Also
        --------
        add_node

        """
        for n in nodes_for_adding:
            try:
                newnode = n not in self._node
                newdict = attr
            except TypeError:
                n, ndict = n
                newnode = n not in self._node
                newdict = attr.copy()
                newdict.update(ndict)
            if newnode:
                self._node[n] = []
                self._node_attr[n] = self._node_attr_dict_factory()
            self._node_attr[n].update(newdict)

    def remove_node(self, n):
        """Remove a single node and all adjacent hyperedges.

        Parameters
        ----------
        n : node
           A node in the hypergraph

        Raises
        ------
        XGIError
           If n is not in the hypergraph.

        See Also
        --------
        remove_nodes_from

        """
        try:
            edge_neighbors = self._node[n]
            del self._node[n]
            del self._node_attr[n]
        except KeyError as e:
            raise XGIError(f"The node {n} is not in the graph.") from e
        for edge in edge_neighbors:
            self._edge[edge].remove(n)
            if not self._edge[edge]:
                del self._edge[edge]
                del self._edge_attr[edge]

    def remove_nodes_from(self, nodes):
        """Remove multiple nodes.

        Parameters
        ----------
        nodes : iterable
            An iterable of nodes.

        See Also
        --------
        remove_node

        """
        for n in nodes:
            if n not in self._node:
                warn(f"Node {n} not in hypergraph")
                continue
            self.remove_node(n)

    @property
    def nodes(self):
        """A NodeView of the hypergraph.

        Can be used as `H.nodes` for data lookup and for set-like operations.
        Can also be used as `H.nodes[id]` to return a
        dictionary of the node attributes.

        Returns
        -------
        NodeView
            Allows set-like operations over the nodes as well as node
            attribute dict lookup.

        Notes
        -----
        Membership tests and iterating over nodes can also be done via the hpyergraph.
        That is, ``n in H.nodes`` is equivalent to ``n in H``, and ``for n in H`` is
        equivalent to ``for n in H.nodes``.

        """
        nodes = NodeView(self)
        # Lazy View creation: overload the (class) property on the instance
        # Then future H.nodes use the existing View
        # setattr doesn't work because attribute already exists
        self.__dict__["nodes"] = nodes
        return nodes

    def has_node(self, n):
        """Whether the specified node is in the hypergraph.

        Identical to ``n in H`` and ``n in H.nodes``.

        Parameters
        ----------
        n : node

        Returns
        -------
        bool
            Whether the node exists in the hypergraph

        Examples
        --------
        >>> import xgi
        >>> hyperedge_list = [[1, 2], [2, 3, 4]]
        >>> H = xgi.Hypergraph(hyperedge_list)
        >>> H.has_node(1), 1 in H, 1 in H.nodes
        (True, True, True)
        >>> H.has_node(0), 0 in H, 0 in H.nodes
        (False, False, False)

        """
        try:
            return n in self._node
        except TypeError:
            return False

    def has_edge(self, edge):
        """Whether an edge is in the hypergraph.

        Parameters
        ----------
        edge : Iterable
            A container of hashables that specifies an edge.

        Returns
        -------
        bool
           Whether or not edge is as an edge in the hypergraph.

        Examples
        --------
        >>> import xgi
        >>> hyperedge_list = [[1, 2], [2, 3, 4]]
        >>> H = xgi.Hypergraph(hyperedge_list)
        >>> H.has_edge([1, 2])
        True
        >>> H.has_edge({1, 3})
        False

        """
        return set(edge) in (set(self.edges.members(e)) for e in self.edges)

    def add_edge(self, members, id=None, **attr):
        """Add one edge with optional attributes.

        Parameters
        ----------
        members : Iterable
            An iterable of the ids of the nodes contained in the new edge.
        id : hashable, default None
            Id of the new edge. If None, a unique numeric ID will be created.
        **attr : dict, optional
            Attributes of the new edge.

        Raises
        -----
        XGIError
            If `members` is empty.

        See Also
        --------
        add_edges_from : Add a collection of edges.

        Examples
        --------

        Add edges with ir without specifying an edge id.

        >>> H = xgi.Hypergraph()
        >>> H.add_edge([1, 2, 3])
        >>> H.add_edge([3, 4], id='myedge')
        >>> H.edges
        EdgeView((0, 'myedge'))

        Access attributes using square brackets.  By default no attributes are created.

        >>> H.edges[0]
        {}
        >>> H.add_edge([1, 4], color='red', place='peru')
        >>> H.edges
        EdgeView((0, 'myedge', 1))
        >>> H.edges[1]
        {'color': 'red', 'place': 'peru'}

        """
        members = list(members)
        if not members:
            raise XGIError("Cannot add an empty edge")

        uid = self._edge_uid() if not id else id
        self._edge[uid] = []
        for node in members:
            if node not in self._node:
                self._node[node] = []
                self._node_attr[node] = self._node_attr_dict_factory()
            self._node[node].append(uid)
            self._edge[uid].append(node)

        self._edge_attr[uid] = self._hyperedge_attr_dict_factory()
        self._edge_attr[uid].update(attr)

    def add_edges_from(self, ebunch_to_add, **attr):
        """Add multiple edges with optional attributes.

        Parameters
        ----------
        ebunch_to_add : container of edges
            Each edge given in the container will be added to the
            graph. Each edge must be given as as a container of nodes
            or a container with the last entry as a dictionary.
        attr : keyword arguments, optional
            Edge data (or labels or objects) can be assigned using
            keyword arguments.

        See Also
        --------
        add_edge : Add a single edge.
        add_weighted_edges_from : Convenient way to add weighted edges.

        Notes
        -----
        Adding the same edge twice will create a multi-edge. Currently
        cannot add empty edges; the method skips over them.

        """
        for e in ebunch_to_add:
            if isinstance(e[-1], dict):
                dd = e[-1]
                e = e[:-1]
            else:
                dd = {}
            if not e:
                continue

            uid = self._edge_uid()
            self._edge[uid] = []
            for n in e:
                if n not in self._node:
<<<<<<< HEAD
                    if n is None:
                        raise ValueError("None cannot be a node")
                    self._node[n] = list()
                    self._node_attr[n] = self._node_attr_dict_factory()
=======
                    self._node[n] = []
                    self._node_attr[n] = self.node_attr_dict_factory()
>>>>>>> 420fb9ae
                self._node[n].append(uid)
                self._edge[uid].append(n)

<<<<<<< HEAD
            try:
                self._edge[uid] = list(e)
                self._edge_attr[uid] = self._hyperedge_attr_dict_factory()
            except TypeError:
                raise XGIError("The edge cannot be cast to a list.")

=======
            self._edge_attr[uid] = self.hyperedge_attr_dict_factory()
>>>>>>> 420fb9ae
            self._edge_attr[uid].update(attr)
            self._edge_attr[uid].update(dd)

    def add_weighted_edges_from(self, ebunch, weight="weight", **attr):
        """Add multiple weighted edges with optional attributes.

        Parameters
        ----------
        ebunch_to_add : container of edges
            Each edge given in the list or container will be added
            to the graph. The edges must be given as containers.
        weight : string, optional (default= 'weight')
            The attribute name for the edge weights to be added.
        attr : keyword arguments, optional (default= no attributes)
            Edge attributes to add/update for all edges.

        See Also
        --------
        add_edge : Add a single edge.
        add_edges_from : Add multiple edges.

        Notes
        -----
        Adding the same edge twice creates a multiedge.

        """
        try:
            self.add_edges_from(
                ((edge[:-1], {weight: edge[-1]}) for edge in ebunch), **attr
            )
        except KeyError:
            XGIError("Empty or invalid edges specified.")

    def add_node_to_edge(self, edge, node):
        """Add one node to an existing edge.

        If the node or edge IDs do not exist, they are created.

        Parameters
        ----------
        edge : hashable
            edge ID
        node : hashable
            node ID

        See Also
        --------
        add_node
        add_edge

        Examples
        --------
        >>> H = xgi.Hypergraph()
        >>> H.add_edge(['apple', 'banana'], 'fruits')
        >>> H.add_node_to_edge('fruits', 'pear')
        >>> H.add_node_to_edge('veggies', 'lettuce')
        >>> H.edges.members(dtype=dict)
        {'fruits': ['apple', 'banana', 'pear'], 'veggies': ['lettuce']}

        """
        if edge not in self._edge:
            self._edge[edge] = []
            self._edge_attr[edge] = {}
        if node not in self._node:
            self._node[node] = []
            self._node_attr[node] = {}
        self._edge[edge].append(node)
        self._node[node].append(edge)

    def remove_edge(self, id):
        """Remove one edge.

        Parameters
        ----------
        id : Hashable
            edge ID to remove

        Raises
        ------
        XGIError
            If no edge has that ID.

        See Also
        --------
        remove_edges_from : Remove multiple edges.

        """
        for node in self.edges.members(id):
            self._node[node].remove(id)
        del self._edge[id]
        del self._edge_attr[id]

    def remove_edges_from(self, ebunch):
        """Remove multiple edges.

        Parameters
        ----------
        ebunch: Iterable
            Edges to remove.

        See Also
        --------
        remove_edge : remove a single edge

        Notes
        -----
        Will fail silently if an edge in ebunch is not in the hypergraph.

        """
        for id in ebunch:
            for node in self.edges.members(id):
                self._node[node].remove(id)
            del self._edge[id]
            del self._edge_attr[id]

    def remove_node_from_edge(self, edge, node):
        """Remove a node from an existing edge.

        Parameters
        ----------
        edge : hashable
            The edge ID
        node : hashable
            The node ID

        Raises
        ------
        XGIError
            If either the node or edge does not exist.

        Notes
        -----
        If edge is left empty as a result of removing node from it, the edge is also
        removed.

        """
        self._edge[edge].remove(node)
        self._node[node].remove(edge)
        if len(self._edge[edge]) == 0:
            del self._edge[edge]
            del self._edge_attr[edge]

        try:
            self._node[node].remove(edge)
        except KeyError as e:
            raise XGIError(f"Node {node} not in the hypergraph") from e
        except ValueError as e:
            raise XGIError(f"Node {node} not in edge {edge}") from e

        if not self._edge[edge]:
            del self._edge[edge]
            del self._edge_attr[edge]

    def update(self, *, edges=None, nodes=None):
        """Add nodes or edges to the hypergraph.

        Parameters
        ----------
        edges : Iterable, optional
            Edges to be added.
        nodes : Iterable, optional
            Nodes to be added.

        See Also
        --------
        add_edges_from: Add multiple edges.
        add_nodes_from: Add multiple nodes.

        """
        if nodes:
            self.add_nodes_from(nodes)
        if edges:
            self.add_edges_from(edges)

    @property
    def edges(self):
        """An EdgeView of the hypergraph.

        The EdgeView provides set-like operations on the edge IDs as well as edge
        attribute lookup.

        Parameters
        ----------
        e : hashable or None (default = None)
            The edge ID to access

        Returns
        -------
        edges : EdgeView
            A view of edges in the hypergraph.

        """
        edges = EdgeView(self)
        # Lazy View creation: overload the (class) property on the instance
        # Then future H.edges use the existing View
        # setattr doesn't work because attribute already exists
        self.__dict__["edges"] = edges
        return edges

    def get_edge_data(self, id, default=None):
        """Get the attributes of an edge.

        This is identical to `H._edge_attr[id]` except the default is returned
        instead of an exception if the edge doesn't exist.

        Parameters
        ----------
        id : Hashable
            edge ID
        default: Any, default None
            Value to return if the edge ID is not found.

        Returns
        -------
        edge_dict : dictionary
            The edge attribute dictionary.

        """
        try:
            return self.edges[id]
        except KeyError:
            return default

    def degree(self, nbunch=None, weight=None, order=None, dtype="dict"):
        """A DegreeView for the Hypergraph.

        The degree is the number of edges adjacent to the node.
        The weighted node degree is the sum of the edge weights for
        edges incident to that node.

        This object provides an iterator for (node, degree) as well as
        lookup for the degree for a single node.

        Parameters
        ----------
        nbunch : single node, container, or None, default: None
            The view will only report edges incident to these nodes. If None
            is specified, the degree of all nodes is computed.
        weight : string or None, default: None
           The name of an edge attribute that holds the numerical value used
           as a weight.  If None, then each edge has weight 1.
           The degree is the sum of the edge weights adjacent to the node.
        order : int or None, default: None
            The size edges for which to compute the degree. If None is
            specified, all edges are considered.
        dtype : str, default: "dict"
            The datatype to return


        Returns
        -------
        If a single node is requested
        float or int
            Degree of the node

        OR if multiple nodes are requested
        DegreeView object
            The degrees of the hypergraph capable of iterating (node, degree) pairs

        """
        degree = DegreeView(
            self, nbunch=nbunch, weight=weight, order=order, dtype=dtype
        )

        # handles the single node case.
        if nbunch in self:
            return degree[nbunch]
        return degree

    def edge_size(self, ebunch=None, weight=None, dtype="dict"):
        """A EdgeSizeView for the Hypergraph as H.edge_size or H.edge_size().

        The edge degree is the number of nodes in that edge, or the edge size.
        The weighted edge degree is the sum of the node weights for
        nodes in that edge.

        This object provides an iterator for (edge, degree) as well as
        lookup for the degree for a single edge.

        Parameters
        ----------
        ebunch : single edge, container, or all edges (default= all edges)
            The view will only report sizes of these edges.
        weight : string or None, optional (default=None)
           The name of an node attribute that holds the numerical value used
           as a weight.  If None, then each node has weight 1.
           The size is the sum of the node weights adjacent to the edge.
        dtype : str, default: "dict"
            The datatype to return

        Returns
        -------
        If a single edge is requested
        int
            size of the edge.

        OR if multiple edges are requested
        EdgeSizeView object
            The sizes of the hypergraph edges capable of iterating (edge, size) pairs

        """
        edge_sizes = EdgeSizeView(self, ebunch=ebunch, weight=weight, dtype=dtype)
        if ebunch in self:
            return edge_sizes[ebunch]
        return edge_sizes

    def clear(self, hypergraph_attr=True):
        """Remove all nodes and edges from the graph.

        Also removes node and edge attribues, and optionally hypergraph attributes.

        Parameters
        ----------
        hypergraph_attr : bool, default True
            Whether to remove hypergraph attributes as well

        """
        self._node.clear()
        self._node_attr.clear()
        self._edge.clear()
        self._edge_attr.clear()
        if hypergraph_attr:
            self._hypergraph.clear()

    def clear_edges(self):
        """Remove all edges from the graph without altering any nodes."""
        for node in self.nodes:
            self._node[node] = {}
        self._edge.clear()
        self._edge_attr.clear()

    def copy(self, as_view=False):
        """A copy of the hypergraph.

        The copy method by default returns a deep copy of the hypergraph
        and attributes. Use the "as_view" flag to for a frozen copy of
        the hypergraph with references to the original

        If `as_view` is True then a view is returned instead of a copy.

        Parameters
        ----------
        as_view : bool, optional (default=False)
            If True, the returned hypergraph view provides a read-only view
            of the original hypergraph without actually copying any data.

        Returns
        -------
        H : Hypergraph
            A copy of the hypergraph.

        Notes
        -----
        All copies reproduce the hypergraph structure, but data attributes
        may be handled in different ways. There are two options that this
        method provides.

        Deepcopy -- A "deepcopy" copies the graph structure as well as
        all data attributes and any objects they might contain.
        The entire hypergraph object is new so that changes in the copy
        do not affect the original object. (see Python's copy.deepcopy)

        View -- Inspired by dict-views, graph-views act like read-only
        versions of the original graph, providing a copy of the original
        structure without requiring any memory for copying the information.

        See the Python copy module for more information on shallow
        and deep copies, https://docs.python.org/3/library/copy.html.

        """
        if as_view is True:
            return xgi.hypergraphviews.generic_hypergraph_view(self)
        H = self.__class__()
        H._hypergraph = deepcopy(self._hypergraph)
        H._node = deepcopy(self._node)
        H._node_attr = deepcopy(self._node_attr)
        H._edge = deepcopy(self._edge)
        H._edge_attr = deepcopy(self._edge_attr)
        return H

    def dual(self):
        """The dual of the hypergraph.

        In the dual, nodes become edges and edges become nodes.

        Returns
        -------
        Hypergraph
            The dual of the hypergraph.

        """
        dual = self.__class__()
        dual._hypergraph = deepcopy(self._hypergraph)
        dual._node = deepcopy(self._edge)
        dual._node_attr = deepcopy(self._edge_attr)
        dual._edge = deepcopy(self._node)
        dual._edge_attr = deepcopy(self._node_attr)
        return dual

    def subhypergraph(self, nodes):
        """The subhypergraph induced by the specified nodes.

        The induced subhypergraph of the hypergraph contains the nodes in `nodes`
        and the edges that only contain those nodes.

        Parameters
        ----------
        nodes : list, iterable
            A container of nodes which will be iterated through once.

        Returns
        -------
        H : SubHypergraphView
            A subhypergraph view of the hypergraph. The hypergraph structure
            cannot be changed but node/edge attributes can and are shared with the
            original hypergraph.

        Notes
        -----
        The hypergraph, edge and node attributes are shared with the original
        hypergraph. Changes to the hypergraph structure is ruled out by the view,
        but changes to attributes are reflected in the original hypergraph.

        For an inplace reduction of a hypergraph to a subhypergraph you can remove nodes:
        H.remove_nodes_from([n for n in H if n not in set(nodes)])

        """
        induced_nodes = self.nbunch_iter(nodes)
        subhypergraph = xgi.hypergraphviews.subhypergraph_view
        return subhypergraph(self, induced_nodes, None)

    def edge_subhypergraph(self, edges):
        """The subhypergraph with only the edges specified.

        The list of nodes is not affected, potentially leading to a disconnected
        hypergraph.

        Parameters
        ----------
        edges : list, iterable
            A container of edge ids which will be iterated through once.

        Returns
        -------
        H : SubHypergraphView
            A subhypergraph view of the hypergraph. The hypergraph structure
            cannot be changed but node/edge attributes can and are shared with the
            original hypergraph.

        Notes
        -----
        The hypergraph, edge and node attributes are shared with the original
        hypergraph. Changes to the hypergraph structure is ruled out by the view,
        but changes to attributes are reflected in the original hypergraph.

        For an inplace reduction of a hypergraph to a subhypergraph you can remove nodes:
        H.remove_edges_from([n for n in H if n not in set(nodes)])

        """
        subhypergraph = xgi.hypergraphviews.subhypergraph_view
        return subhypergraph(self, None, edges)

    def arbitrary_subhypergraph(self, nodes, edges):
        """The subhypergraph with specified nodes and edges.

        This subhypergraph contains the list of nodes induced by the edges
        as well as additional nodes specified.

        Parameters
        ----------
        nodes : list, iterable
            A container of nodes which will be iterated through once.

        edges : list, iterable
            A container of edge ids which will be iterated through once.

        Returns
        -------
        H : SubHypergraphView
            A subhypergraph view of the hypergraph. The hypergraph structure
            cannot be changed but node/edge attributes can and are shared with the
            original hypergraph.

        Notes
        -----
        The hypergraph, edge and node attributes are shared with the original
        hypergraph. Changes to the hypergraph structure is ruled out by the view,
        but changes to attributes are reflected in the original hypergraph.

        """
        subhypergraph = xgi.hypergraphviews.subhypergraph_view
        return subhypergraph(self, nodes, edges)

    def nbunch_iter(self, nbunch=None):
        """Returns an iterator over nodes contained in nbunch.

        The nodes in nbunch are checked for membership in the hypergraph
        and if not are silently ignored.

        Parameters
        ----------
        nbunch : single node, container, or all nodes (default= all nodes)
            The view will only report edges incident to these nodes.

        Returns
        -------
        niter : iterator
            An iterator over nodes in nbunch that are also in the hypergraph.
            If nbunch is None, iterate over all nodes in the hypergraph.

        Raises
        ------
        XGIError
            If nbunch is not a node or sequence of nodes.
            If a node in nbunch is not hashable.

        See Also
        --------
        Hypergraph.__iter__

        Notes
        -----
        When nbunch is an iterator, the returned iterator yields values
        directly from nbunch, becoming exhausted when nbunch is exhausted.

        To test whether nbunch is a single node, one can use
        "if nbunch in self:", even after processing with this routine.

        If nbunch is not a node or a (possibly empty) sequence/iterator
        or None, a :exc:`XGIError` is raised.  Also, if any object in
        nbunch is not hashable, a :exc:`XGIError` is raised.

        """
        if nbunch is None:  # include all nodes via iterator
            bunch = iter(self._node)
        elif nbunch in self:  # if nbunch is a single node
            bunch = iter([nbunch])
        else:  # if nbunch is a sequence of nodes

            def bunch_iter(nlist, nodes):
                try:
                    for n in nlist:
                        if n in nodes:
                            yield n
                except TypeError as e:
                    exc, message = e, e.args[0]
                    # capture error for non-sequence/iterator nbunch.
                    if "iter" in message:
                        exc = XGIError("nbunch is not a node or a sequence of nodes.")
                    # capture error for unhashable node.
                    if "hashable" in message:
                        exc = XGIError(
                            f"Node {n} in sequence nbunch is not a valid node."
                        )
                    raise exc

            bunch = bunch_iter(nbunch, self._node)
        return bunch

    def max_edge_order(self):
        """The maximum order of edges in the hypergraph.

        Returns
        -------
        int
            Maximum order of edges in hypergraph.

        """
        if self._edge:
            d_max = max(len(edge) for edge in self._edge.values()) - 1
        else:
            d_max = 0 if self._node else None
        return d_max

    def is_possible_order(self, d):
        """Whether the specified order is between 1 and the maximum order.

        Parameters
        ----------
        d : int
            Order for which to check.

        Returns
        -------
        bool
            Whether `d` is a possible order.

        """
        d_max = self.max_edge_order()
        return (d >= 1) and (d <= d_max)

    def singleton_edges(self):
        """Edges with a single member.

        Returns
        -------
        EdgeView
            View of the edges with a single member.

        """
        return self.edges(order=0)

    def remove_singleton_edges(self):
        """Removes all singletons edges from the hypergraph"""
        singleton_ids = [
            id_ for id_, members in self._edge.items() if len(members) == 1
        ]
        self.remove_edges_from(singleton_ids)

    def isolates(self, ignore_singletons=True):
        """Nodes that belong to no edges.

        When ignore_singletons is True (default), a node is considered isolated frmo the
        rest of the hypergraph when it is included in no edges of size two or more.  In
        particular, whether the node is part of any singleton edges is irrelevant to
        determine whether it is isolated.

        When ignore_singletons is False, a node is isolated only when it is a member of
        exactly zero edges, including singletons.

        Parameters
        ----------
        ignore_singletons : bool, default False
            Whether to consider singleton edges.

        Returns
        -------
        set
            Isolated nodes.

        See Also
        --------
        remove_isolates

        """
        nodes_in_edges = set()
        for idx in self.edges:
            edge = self.edges.members(idx)
            if ignore_singletons and len(edge) == 1:
                continue
            nodes_in_edges = nodes_in_edges.union(edge)
        return set(self.nodes) - nodes_in_edges

    def remove_isolates(self, ignore_singletons=True):
        """Remove all nodes that belong to no edges.

        Parameters
        ----------
        ignore_singletons : bool, default False
            Whether to consider singleton edges when searching for isolated nodes.

        See Also
        --------
        isolates

        """
        self.remove_nodes_from(self.isolates(ignore_singletons))

    def duplicate_edges(self):
        """A list of all duplicate edges.

        Returns
        -------
        list
            All edges with a duplicate.

        See also
        --------
        remove_duplicates

        """
        edges = [tuple(e) for e in self._edge.values()]
        edges_unique, counts = np.unique(edges, return_counts=True)
        return list(edges_unique[np.where(counts > 1)])

    def is_uniform(self):
        """Order of uniformity if the hypergraph is uniform, or False.

        A hypergraph is uniform if all its edges have the same order.

        Returns d if the hypergraph is d-uniform, that is if all edges
        in the hypergraph (excluding singletons) have the same degree d.
        Returns False if not uniform.

        Returns
        -------
        d : int or False
            If the hypergraph is d-uniform, return d, or False otherwise.

        Examples
        --------
        This function can be used as a boolean check:

        >>> H = xgi.Hypergraph([(0, 1, 2), (1, 2, 3), (2, 3, 4)])
        >>> H.is_uniform()
        3
        >>> if H.is_uniform(): print('H is uniform!')
        H is uniform!

        """
        edge_sizes = {len(members) for _, members in self._edge.items()}
        if 1 in edge_sizes:
            edge_sizes.remove(1)  # discard singleton edges

        if not edge_sizes or len(edge_sizes) != 1:
            return False

        return edge_sizes.pop() - 1  # order of all edges<|MERGE_RESOLUTION|>--- conflicted
+++ resolved
@@ -5,14 +5,9 @@
 import numpy as np
 import xgi
 import xgi.convert as convert
-<<<<<<< HEAD
 from xgi.classes.reportviews import (DegreeView, EdgeSizeView, EdgeView,
                                      NodeView)
-from xgi.exception import XGIError
-=======
-from xgi.classes.reportviews import DegreeView, EdgeSizeView, EdgeView, NodeView
 from xgi.exception import IDNotFound, XGIError
->>>>>>> 420fb9ae
 from xgi.utils import XGICounter
 
 __all__ = ["Hypergraph"]
@@ -82,19 +77,11 @@
     EdgeView((0, 1, 2, 3))
 
     """
-<<<<<<< HEAD
-    _node_dict_factory = dict
-    _node_attr_dict_factory = dict
-    _hyperedge_dict_factory = dict
-    _hyperedge_attr_dict_factory = dict
-    _hypergraph_attr_dict_factory = dict
-=======
     node_dict_factory = IDDict
     node_attr_dict_factory = IDDict
     hyperedge_dict_factory = IDDict
     hyperedge_attr_dict_factory = IDDict
     hypergraph_attr_dict_factory = dict
->>>>>>> 420fb9ae
 
     def __init__(self, incoming_data=None, **attr):
         self._edge_uid = XGICounter()
@@ -589,28 +576,12 @@
             self._edge[uid] = []
             for n in e:
                 if n not in self._node:
-<<<<<<< HEAD
-                    if n is None:
-                        raise ValueError("None cannot be a node")
-                    self._node[n] = list()
-                    self._node_attr[n] = self._node_attr_dict_factory()
-=======
                     self._node[n] = []
                     self._node_attr[n] = self.node_attr_dict_factory()
->>>>>>> 420fb9ae
                 self._node[n].append(uid)
                 self._edge[uid].append(n)
 
-<<<<<<< HEAD
-            try:
-                self._edge[uid] = list(e)
-                self._edge_attr[uid] = self._hyperedge_attr_dict_factory()
-            except TypeError:
-                raise XGIError("The edge cannot be cast to a list.")
-
-=======
             self._edge_attr[uid] = self.hyperedge_attr_dict_factory()
->>>>>>> 420fb9ae
             self._edge_attr[uid].update(attr)
             self._edge_attr[uid].update(dd)
 
