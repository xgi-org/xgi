--- conflicted
+++ resolved
@@ -1,10 +1,5 @@
 """Draw hypergraphs and simplicial complexes with matplotlib."""
 
-<<<<<<< HEAD
-=======
-from collections import defaultdict
-from collections.abc import Iterable
->>>>>>> eb79b96e
 from inspect import signature
 from itertools import combinations
 
@@ -120,6 +115,8 @@
         If True, draw ids on the hyperedges. If a dict, must contain (edge_id: label)
         pairs.  By default, False.
     aspect : {"auto", "equal"} or float, optional
+        Set the aspect ratio of the axes scaling, i.e. y/x-scale. `aspect` is passed
+        directly to matplotlib's `ax.set_aspect()`. Default is `equal`. See full
         Set the aspect ratio of the axes scaling, i.e. y/x-scale. `aspect` is passed
         directly to matplotlib's `ax.set_aspect()`. Default is `equal`. See full
         description at
@@ -1161,11 +1158,7 @@
     pos=None,
     ax=None,
     dyad_color="black",
-<<<<<<< HEAD
     dyad_lw=0.5,
-=======
-    dyad_lw=1.5,
->>>>>>> eb79b96e
     edge_fc=None,
     node_fc="white",
     node_ec="black",
@@ -1254,16 +1247,10 @@
 
     s = unique_edge_sizes(H)
     if max_order is None:
-<<<<<<< HEAD
         max_order = max(s) - 1
     else:
-        max_order = min(max_order, max(s))
+        max_order = min(max_order, max(s) - 1)
     min_order = min(s) - 1
-=======
-        max_order = max_edge_order(H)
-    else:
-        max_order = min(max_order, max_edge_order(H))
->>>>>>> eb79b96e
 
     xs, ys = zip(*pos.values())
 
@@ -1286,18 +1273,9 @@
         node_size, H.nodes, settings["min_node_size"], settings["max_node_size"]
     )
 
-<<<<<<< HEAD
     for id, he in H.edges.members(dtype=dict).items():
         d = len(he) - 1
         zs = d * sep
-=======
-    order_nodes = defaultdict(set)
-    for id, he in H.edges.members(dtype=dict).items():
-        d = len(he) - 1
-        zs = d * sep
-
-        order_nodes[d].update(he)
->>>>>>> eb79b96e
 
         # dyads
         if d > max_order:
@@ -1330,18 +1308,10 @@
 
     # now draw by order
     # draw lines connecting points on the different planes
-<<<<<<< HEAD
     if conn_lines:
         lines3d_between = [
             (list(pos[i]) + [min_order * sep], list(pos[i]) + [max_order * sep])
             for i in H.nodes
-=======
-    for d in range(max_order):
-        thru_nodes = order_nodes[d].intersection(order_nodes[d + 1])
-        lines3d_between = [
-            (list(pos[i]) + [d * sep], list(pos[i]) + [(d + 1) * sep])
-            for i in thru_nodes
->>>>>>> eb79b96e
         ]
         between_lines = Line3DCollection(
             lines3d_between,
@@ -1350,7 +1320,6 @@
             alpha=0.4,
             linestyle=conn_lines_style,
             linewidth=1,
-<<<<<<< HEAD
         )
         ax.add_collection3d(between_lines)
 
@@ -1398,57 +1367,7 @@
             color="grey",
             alpha=0.1,
             zorder=d,
-=======
->>>>>>> eb79b96e
         )
-        ax.add_collection3d(between_lines)
-
-    for d in range(max_order + 1):
-        # draw nodes
-        if order_nodes[d]:
-            (x, y, z, s, c, ec, lw,) = zip(
-                *[
-                    (
-                        pos[i][0],
-                        pos[i][1],
-                        sep * d,
-                        node_size[i] ** 2,
-                        node_fc[i],
-                        node_ec[i],
-                        node_lw[i],
-                    )
-                    for i in order_nodes[d]
-                ]
-            )
-            ax.scatter(
-                x,
-                y,
-                z,
-                s=s,
-                c=c,
-                edgecolors=ec,
-                linewidths=lw,
-                zorder=max_order + 1,
-                alpha=1,
-            )
-
-            # draw surfaces corresponding to the different orders
-            xdiff = np.max(xs) - np.min(xs)
-            ydiff = np.max(ys) - np.min(ys)
-            ymin = np.min(ys) - ydiff * 0.1
-            ymax = np.max(ys) + ydiff * 0.1
-            xmin = np.min(xs) - xdiff * 0.1 * (width / height)
-            xmax = np.max(xs) + xdiff * 0.1 * (width / height)
-            xx, yy = np.meshgrid([xmin, xmax], [ymin, ymax])
-            zz = np.zeros(xx.shape) + d * sep
-            ax.plot_surface(
-                xx,
-                yy,
-                zz,
-                color="grey",
-                alpha=0.1,
-                zorder=d,
-            )
 
     ax.view_init(h_angle, v_angle)
     ax.set_ylim(np.min(ys) - ydiff * 0.1, np.max(ys) + ydiff * 0.1)
