--- conflicted
+++ resolved
@@ -206,10 +206,6 @@
     """
     # This import needs to happen when this function is called, not when it is
     # defined.  Otherwise, a circular import error would happen.
-<<<<<<< HEAD
-=======
-    from ..classes import SimplicialComplex
->>>>>>> 4246b43e
 
     nodes = G.nodes()
     edges = G.edges()
