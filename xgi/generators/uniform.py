--- conflicted
+++ resolved
@@ -258,15 +258,8 @@
     return uniform_HSBM(n, m, p, sizes, seed=seed)
 
 
-<<<<<<< HEAD
 def uniform_erdos_renyi_hypergraph(n, m, k, seed=None):
     """Generate an m-uniform Erdős–Rényi hypergraph
-=======
-def uniform_erdos_renyi_hypergraph(n, m, k):
-    """Generate an m-uniform Erdős–Rényi hypergraph.
-    
-    This creates an hypergraph with `n` nodes where hyperedges of size `m` created at random to obtain a mean degree of `k`. 
->>>>>>> 4b507fbd
 
     This creates a hypergraph with `n` nodes where
     hyperedges of size `m` are created at random to
