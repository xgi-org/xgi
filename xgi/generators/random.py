--- conflicted
+++ resolved
@@ -23,11 +23,7 @@
 
 
 def fast_random_hypergraph(n, ps, order=None, seed=None):
-<<<<<<< HEAD
     """Generates a random hypergraph with a fast algorithm.
-=======
-    """Generates a random hypergraph
->>>>>>> 40e70499
 
     Generate `n` nodes, and connect any `d+1` nodes
     by a hyperedge with probability `ps[d-1]`.
@@ -71,17 +67,12 @@
     --------
     random_hypergraph
 
-    See Also
-    --------
-    random_hypergraph
-
     Example
     -------
     >>> import xgi
     >>> H = xgi.fast_random_hypergraph(50, [0.1, 0.01])
 
     """
-<<<<<<< HEAD
     if order is None:
         order = [i for i in range(2, len(ps)+ 2)]
     else:
@@ -99,27 +90,14 @@
     
     ps = np.array(ps)
     order = np.array(order)
-=======
-    ps = np.array(ps)
-
-    if order is not None:
-        if len(ps) != 1:
-            raise ValueError("ps must contain a single element if order is an int")
->>>>>>> 40e70499
-
-    if (ps < 0).any() or (ps > 1).any():
+
+    if (np.any(np.array(ps) < 0)) or (np.any(np.array(ps) > 1)):
         raise ValueError("All elements of ps must be between 0 and 1 included.")
     
     if (order < 0).any():
         raise ValueError("All elements of ps must be between 0 and 1 included.")
 
     nodes = range(n)
-<<<<<<< HEAD
-=======
-
-    H = empty_hypergraph()
-    H.add_nodes_from(nodes)
->>>>>>> 40e70499
 
     H = empty_hypergraph()
     H.add_nodes_from(nodes)
@@ -172,92 +150,27 @@
     --------
     fast_random_hypergraph
 
-<<<<<<< HEAD
-=======
-        size = d + 1
-        if p > 0:
-            h_uniform = uniform_erdos_renyi_hypergraph(n, size, p, seed=seed)
-            H << h_uniform
-
-    return H
-
-
-def random_hypergraph(n, ps, seed=None):
-    """Generates a random hypergraph
-
-    Generate N nodes, and connect any d+1 nodes
-    by a hyperedge with probability ps[d-1].
-
-    Parameters
-    ----------
-    n : int
-        Number of nodes
-    ps : list of float
-        List of probabilities (between 0 and 1) to create a
-        hyperedge at each order d between any d+1 nodes. For example,
-        ps[0] is the wiring probability of any edge (2 nodes), ps[1]
-        of any triangles (3 nodes).
-    seed : integer, random_state, or None (default)
-            Indicator of random number generation state.
-
-    Returns
-    -------
-    Hypergraph object
-        The generated hypergraph
-
-    References
-    ----------
-    Described as 'random hypergraph' by M. Dewar et al. in https://arxiv.org/abs/1703.07686
-
-    Warns
-    -----
-    warnings.warn
-        Because `fast_random_hypergraph` is a much faster method for generating random hypergraphs.
-
-    See Also
-    --------
-    fast_random_hypergraph
-
->>>>>>> 40e70499
     Example
     -------
     >>> import xgi
-    >>> H = xgi.random_hypergraph(50, [0.1, 0.01])
-<<<<<<< HEAD
+    >>> H = xgi.fast_random_hypergraph(50, [0.1, 0.01])
 
     """
     warn("This method is much slower than fast_random_hypergraph")
     if seed is not None:
         random.seed(seed)
-
-    if (np.any(np.array(ps) < 0)) or (np.any(np.array(ps) > 1)):
+    ps = np.array(ps)
+
+    if order is not None:
+        if len(ps) != 1:
+            raise ValueError("ps must contain a single element if order is an int")
+
+    if (ps < 0).any() or (ps > 1).any():
         raise ValueError("All elements of ps must be between 0 and 1 included.")
-=======
-
-    """
-    warn("This method is much slower than fast_random_hypergraph")
-    if seed is not None:
-        random.seed(seed)
-
-    if (np.any(np.array(ps) < 0)) or (np.any(np.array(ps) > 1)):
-        raise ValueError("All elements of ps must be between 0 and 1 included.")
-
-    nodes = range(N)  # list(G.nodes())
-    hyperedges = []  # hyperedges = list(G.edges())
-
-    for i, p in enumerate(ps):
-        d = i + 1  # order, ps[0] is prob of edges (d=1)
-
-        for hyperedge in combinations(nodes, d + 1):
-            if random.random() <= p:
-                hyperedges.append(hyperedge)
-
-    hyperedges += [[i] for i in nodes]  # add singleton edges
->>>>>>> 40e70499
+
+    nodes = range(n)
 
     H = empty_hypergraph()
-
-    nodes = range(n)
     H.add_nodes_from(nodes)
 
     for i, p in enumerate(ps):
