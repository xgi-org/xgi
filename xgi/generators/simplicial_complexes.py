"""Generators for some simplicial complexes.

All the functions in this module return a SimplicialComplex class.

"""

import random
from collections import defaultdict
from itertools import combinations

import networkx as nx
import numpy as np
from scipy.special import comb

from ..classes import SimplicialComplex
from ..classes.function import subfaces
from ..utils.utilities import find_triangles

__all__ = [
    "random_simplicial_complex",
    "random_flag_complex_d2",
    "random_flag_complex",
    "flag_complex",
    "flag_complex_d2",
]


def random_simplicial_complex(N, ps, seed=None):
    """Generates a random hypergraph

    Generate N nodes, and connect any d+1 nodes
    by a simplex with probability ps[d-1]. For each simplex,
    add all its subfaces if they do not already exist.

    Parameters
    ----------
    N : int
        Number of nodes
    ps : list of float
        List of probabilities (between 0 and 1) to create a
        hyperedge at each order d between any d+1 nodes. For example,
        ps[0] is the wiring probability of any edge (2 nodes), ps[1]
        of any triangles (3 nodes).
    seed : int or None (default)
        The seed for the random number generator

    Returns
    -------
    Simplicialcomplex object
        The generated simplicial complex

    References
    ----------
    Described as 'random simplicial complex' in
    "Simplicial Models of Social Contagion", Nature Communications 10(1), 2485,
    by I. Iacopini, G. Petri, A. Barrat & V. Latora (2019).
    https://doi.org/10.1038/s41467-019-10431-6

    Example
    -------
    >>> import xgi
    >>> H = xgi.random_simplicial_complex(20, [0.1, 0.01])

    """

    if seed is not None:
        np.random.seed(seed)

    if (np.any(np.array(ps) < 0)) or (np.any(np.array(ps) > 1)):
        raise ValueError("All elements of ps must be between 0 and 1 included.")

    nodes = range(N)
    simplices = []

    for i, p in enumerate(ps):
        d = i + 1  # order, ps[0] is prob of edges (d=1)

        potential_simplices = combinations(nodes, d + 1)
        n_comb = comb(N, d + 1, exact=True)
        mask = np.random.random(size=n_comb) <= p  # True if simplex to keep

        simplices_to_add = [e for e, val in zip(potential_simplices, mask) if val]

        simplices += simplices_to_add

    S = SimplicialComplex()
    S.add_nodes_from(nodes)
    S.add_simplices_from(simplices)

    return S


def flag_complex(G, max_order=2, ps=None, seed=None):
    """Generate a flag (or clique) complex from a
    NetworkX graph by filling all cliques up to dimension max_order.

    Parameters
    ----------
    G : Networkx Graph

    max_order : int
        maximal dimension of simplices to add to the output simplicial complex
    ps: list of float
        List of probabilities (between 0 and 1) to create a
        hyperedge from a clique, at each order d. For example,
        ps[0] is the probability of promoting any 3-node clique (triangle) to
        a 3-hyperedge.
    seed: int or None (default)
        The seed for the random number generator

    Returns
    -------
    S : SimplicialComplex

    Notes
    -----
    Computing all cliques quickly becomes heavy for large networks. `flag_complex_d2`
    is faster to compute up to order 2.

    See also
    --------
    flag_complex_d2

    """
    # This import needs to happen when this function is called, not when it is
    # defined.  Otherwise, a circular import error would happen.
    from ..classes import SimplicialComplex

    if seed is not None:
        random.seed(seed)

    nodes = G.nodes()
    N = len(nodes)
    edges = G.edges()

    cliques_to_add = _cliques_to_fill(G, max_order)

    S = SimplicialComplex()
    S.add_nodes_from(nodes)
    S.add_simplices_from(edges)
    if not ps:  # promote all cliques
        S.add_simplices_from(cliques_to_add, max_order=max_order)
        return S

    # store max cliques per order
    cliques_d = defaultdict(list)
    for x in cliques_to_add:
        cliques_d[len(x)].append(x)

    # promote cliques with a given probability
    for i, p in enumerate(ps[: max_order - 1]):
        d = i + 2  # simplex order
        cliques_d_to_add = [el for el in cliques_d[d + 1] if random.random() <= p]
        S.add_simplices_from(cliques_d_to_add, max_order=max_order)

    return S


def flag_complex_d2(G, p2=None, seed=None):
    """Generate a flag (or clique) complex from a
    NetworkX graph by filling all cliques up to dimension 2.

    Parameters
    ----------
    G : networkx Graph
        Graph to consider
    p2: float
        Probability (between 0 and 1) of filling empty triangles in graph G
    seed: int or None (default)
        The seed for the random number generator

    Returns
    -------
    S : xgi.SimplicialComplex

    Notes
    -----
    Computing all cliques quickly becomes heavy for large networks. This
    is faster than `flag_complex` to compute up to order 2.

    See also
    --------
    flag_complex
    """
    # This import needs to happen when this function is called, not when it is
    # defined.  Otherwise, a circular import error would happen.
    from ..classes import SimplicialComplex

    if seed is not None:
        random.seed(seed)

    nodes = G.nodes()
    edges = G.edges()

    S = SimplicialComplex()
    S.add_nodes_from(nodes)
    S.add_simplices_from(edges)

    triangles_empty = find_triangles(G)

    if p2 is not None:
        triangles = [el for el in triangles_empty if random.random() <= p2]
    else:
        triangles = triangles_empty

    S.add_simplices_from(triangles)

    return S


def random_flag_complex_d2(N, p, seed=None):
    """Generate a maximal simplicial complex (up to order 2) from a :math:`G_{N,p}`
    Erdős-Rényi random graph.

    This proceeds by filling all empty triangles in the graph with 2-simplices.

    Parameters
    ----------
    N : int
        Number of nodes
    p : float
        Probabilities (between 0 and 1) to create an edge
        between any 2 nodes
    seed : int or None (default)
        The seed for the random number generator

    Returns
    -------
    SimplicialComplex

    Notes
    -----
    Computing all cliques quickly becomes heavy for large networks.

    """
    if seed is not None:
        random.seed(seed)

    if (p < 0) or (p > 1):
        raise ValueError("p must be between 0 and 1 included.")

    G = nx.fast_gnp_random_graph(N, p, seed=seed)

    return flag_complex_d2(G)


def random_flag_complex(N, p, max_order=2, seed=None):
    """Generate a flag (or clique) complex from a
    :math:`G_{N,p}` Erdős-Rényi random graph.

    This proceeds by filling all cliques up to dimension max_order.

    Parameters
    ----------
    N : int
        Number of nodes
    p : float
        Probability (between 0 and 1) to create an edge
        between any 2 nodes
    max_order : int
        maximal dimension of simplices to add to the output simplicial complex
    seed : int or None (default)
        The seed for the random number generator

    Returns
    -------
    SimplicialComplex

    Notes
    -----
    Computing all cliques quickly becomes heavy for large networks.

    """
    if (p < 0) or (p > 1):
        raise ValueError("p must be between 0 and 1 included.")

    G = nx.fast_gnp_random_graph(N, p, seed=seed)

<<<<<<< HEAD
    # compute all triangles to fill
    max_cliques = list(nx.find_cliques(G))

    S = SimplicialComplex()
    S.add_nodes_from(G.nodes())
    S.add_simplices_from(max_cliques, max_order=max_order)
=======
    nodes = G.nodes()

    cliques = _cliques_to_fill(G, max_order)

    S = SimplicialComplex()
    S.add_nodes_from(nodes)
    S.add_simplices_from(cliques, max_order=max_order)

    return S


def _cliques_to_fill(G, max_order):
    """Return cliques to fill for flag complexes,
    to be passed to `add_simplices_from`.

    This function was written to speedup flag_complex functions
    by avoiding adding redundant faces.

    Parameters
    ----------
    G : networkx Graph
        Graph to consider
    max_order: int or None
        If None, return maximal cliques. If int, return all cliques
        up to max_order.
>>>>>>> 26ba651a

    Returns
    -------
    cliques : list
        List of cliques

    """
    if max_order is None:
        cliques = list(nx.find_cliques(G))  # max cliques
    else:  # avoid adding many unnecessary redundant cliques
        cliques = []
        for clique in nx.enumerate_all_cliques(G):  # sorted by size
            if len(clique) == 1:
                continue  # don't add singletons
            if len(clique) <= max_order + 1:
                cliques.append(clique)
            else:
                break  # dont go over whole list if not necessary

    return cliques<|MERGE_RESOLUTION|>--- conflicted
+++ resolved
@@ -276,14 +276,6 @@
 
     G = nx.fast_gnp_random_graph(N, p, seed=seed)
 
-<<<<<<< HEAD
-    # compute all triangles to fill
-    max_cliques = list(nx.find_cliques(G))
-
-    S = SimplicialComplex()
-    S.add_nodes_from(G.nodes())
-    S.add_simplices_from(max_cliques, max_order=max_order)
-=======
     nodes = G.nodes()
 
     cliques = _cliques_to_fill(G, max_order)
@@ -309,7 +301,6 @@
     max_order: int or None
         If None, return maximal cliques. If int, return all cliques
         up to max_order.
->>>>>>> 26ba651a
 
     Returns
     -------
