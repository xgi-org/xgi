--- conflicted
+++ resolved
@@ -251,10 +251,6 @@
     return H
 
 
-<<<<<<< HEAD
-@np_random_state(0)
-=======
->>>>>>> 42d6db6a
 def random_hypergraph(N, ps, seed=None):
     """Generates a random hypergraph
 
@@ -288,12 +284,8 @@
     >>> H = xgi.random_hypergraph(50, [0.1, 0.01])
 
     """
-<<<<<<< HEAD
-    rng = np.random.default_rng(seed=seed)
-=======
     if seed is not None:
         random.seed(seed)
->>>>>>> 42d6db6a
 
     if (np.any(np.array(ps) < 0)) or (np.any(np.array(ps) > 1)):
         raise ValueError("All elements of ps must be between 0 and 1 included.")
@@ -304,7 +296,6 @@
     for i, p in enumerate(ps):
         d = i + 1  # order, ps[0] is prob of edges (d=1)
 
-<<<<<<< HEAD
         potential_edges = combinations(nodes, d + 1)
         n_comb = comb(N, d+1, exact=True)
         mask = rng.random(size=n_comb) <= p # True if edge to keep
@@ -312,11 +303,6 @@
         edges_to_add = [e for e, val in zip(potential_edges, mask) if val]
 
         hyperedges += edges_to_add
-=======
-        for hyperedge in combinations(nodes, d + 1):
-            if random.random() <= p:
-                hyperedges.append(hyperedge)
->>>>>>> 42d6db6a
 
     hyperedges += [[i] for i in nodes]  # add singleton edges
 
@@ -327,10 +313,6 @@
     return H
 
 
-<<<<<<< HEAD
-@np_random_state(0)
-=======
->>>>>>> 42d6db6a
 def random_simplicial_complex(N, ps, seed=None):
     """Generates a random hypergraph
 
@@ -368,12 +350,9 @@
     >>> H = xgi.random_simplicial_complex(20, [0.1, 0.01])
 
     """
-<<<<<<< HEAD
-    rng = np.random.default_rng(seed=seed)
-=======
+
     if seed is not None:
         random.seed(seed)
->>>>>>> 42d6db6a
 
     if (np.any(np.array(ps) < 0)) or (np.any(np.array(ps) > 1)):
         raise ValueError("All elements of ps must be between 0 and 1 included.")
@@ -384,7 +363,6 @@
     for i, p in enumerate(ps):
         d = i + 1  # order, ps[0] is prob of edges (d=1)
 
-<<<<<<< HEAD
         potential_simplices = combinations(nodes, d + 1)
         n_comb = comb(N, d+1, exact=True)
         mask = rng.random(size=n_comb) <= p # True if simplex to keep
@@ -392,11 +370,6 @@
         simplices_to_add = [e for e, val in zip(potential_simplices, mask) if val]
 
         simplices += simplices_to_add
-=======
-        for simplex in combinations(nodes, d + 1):
-            if random.random() <= p:
-                simplices.append(simplex)
->>>>>>> 42d6db6a
 
     S = SimplicialComplex()
     S.add_nodes_from(nodes)
