<<<<<<< HEAD
import csv
from ast import literal_eval

import xgi
from xgi.exception import XGIError
=======
import xgi
>>>>>>> 19c8bbac

__all__ = [
    "read_edgelist",
    "write_edgelist",
    "parse_edgelist",
]


def generate_edgelist(H, delimiter=" "):
    """
    A helper function to generate a hyperedge list from a Hypergraph object.

    Parameters
    ----------
    H: Hypergraph object
        The hypergraph of interest
    delimiter: char, default: space (" ")
        Specifies the delimiter between hyperedge members

    Yields
    -------
    iterator of strings
        Each entry is a line for the file to write.
    """
    for id in H.edges:
        e = H.edges.members(id)
        yield delimiter.join(map(str, e))


def write_edgelist(H, path, delimiter=" ", encoding="utf-8"):
    """Create a file containing a hyperedge list from a Hypergraph object.

    Parameters
    ----------
    H: Hypergraph object
        The hypergraph of interest
    path: string
        The path of the file to write to
    delimiter: char, default: space (" ")
        Specifies the delimiter between hyperedge members
    encoding: string, default: "utf-8"
        Encoding of the file

    Examples
    --------
        >>> import xgi
        >>> n = 1000
        >>> ps = [0.01, 0.001]
        >>> H = xgi.random_hypergraph(n, ps)
        >>> xgi.write_edgelist(H, "test.csv", delimiter=",")
    """
    with open(path, "wb") as file:
        for line in generate_edgelist(H, delimiter):
            line += "\n"
            file.write(line.encode(encoding))


def read_edgelist(
    path,
    comments="#",
    delimiter=None,
    create_using=None,
    nodetype=None,
    encoding="utf-8",
):
    """Read a file containing a hyperedge list and
    convert it to a Hypergraph object.

    Parameters
    ----------
    path: string
        The path of the file to read from
    comments: string, default: "#"
        The token that denotes comments in the file
    delimiter: char, default: space (" ")
        Specifies the delimiter between hyperedge members
    create_using : Hypergraph constructor, optional
        The hypergraph object to add the data to, by default None
    nodetype: type
        type that the node labels will be cast to
    encoding: string, default: "utf-8"
        Encoding of the file

    Returns
    -------
    Hypergraph object
        The loaded hypergraph

    See Also
    --------
    read_weighted_edgelist

    Examples
    --------
        >>> import xgi
        >>> H = xgi.read_edgelist("test.csv", delimiter=",")
    """
    with open(path, "rb") as file:
        lines = (
            line if isinstance(line, str) else line.decode(encoding) for line in file
        )
        return parse_edgelist(
            lines,
            comments=comments,
            delimiter=delimiter,
            create_using=create_using,
            nodetype=nodetype,
        )


def parse_edgelist(
    lines, comments="#", delimiter=None, create_using=None, nodetype=None
):
    """
    A helper function to read a iterable of strings containing a hyperedge list and
    convert it to a Hypergraph object.

    Parameters
    ----------
    lines: iterable of strings
        Lines where each line is an edge
    comments: string, default: "#"
        The token that denotes comments to ignore
    delimiter: char, default: space (" ")
        Specifies the delimiter between hyperedge members
    create_using : Hypergraph constructor, optional
        The hypergraph object to add the data to, by default None
    nodetype: type
        type that the node labels will be cast to

    Returns
    -------
    Hypergraph object
        The loaded hypergraph
    """
    H = xgi.empty_hypergraph(create_using)
    for line in lines:
        if comments is not None:
            p = line.find(comments)
            if p >= 0:
                line = line[:p]
            if not line:
                continue
        edge = line.strip().split(delimiter)

        if nodetype is not None:
            try:
                edge = [nodetype(node) for node in edge]
            except Exception as e:
                raise TypeError(f"Failed to convert nodes to type {nodetype}.") from e

        H.add_edge(edge)
    return H<|MERGE_RESOLUTION|>--- conflicted
+++ resolved
@@ -1,12 +1,4 @@
-<<<<<<< HEAD
-import csv
-from ast import literal_eval
-
 import xgi
-from xgi.exception import XGIError
-=======
-import xgi
->>>>>>> 19c8bbac
 
 __all__ = [
     "read_edgelist",
